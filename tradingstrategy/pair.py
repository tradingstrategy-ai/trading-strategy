"""Trading pair information and pair datasets.

The core classes to understand the data are

- :py:class:`DEXPair`

- :py:class:`PandasPairUniverse`

To download the pairs dataset see

- :py:meth:`tradingstrategy.client.Client.fetch_pair_universe`

"""

import logging
import enum
from dataclasses import dataclass
from typing import Optional, List, Iterable, Dict, Union, Set, Tuple, TypeAlias, Collection

import pandas as pd
import numpy as np
import pyarrow as pa
import pyarrow.compute as pc
from dataclasses_json import dataclass_json

from tradingstrategy.chain import ChainId
from tradingstrategy.token import Token
from tradingstrategy.exchange import ExchangeUniverse, Exchange, ExchangeType
from tradingstrategy.stablecoin import ALL_STABLECOIN_LIKE
from tradingstrategy.types import NonChecksummedAddress, BlockNumber, UNIXTimestamp, BasisPoint, PrimaryKey
from tradingstrategy.utils.columnar import iterate_columnar_dicts
from tradingstrategy.utils.schema import create_pyarrow_schema_for_dataclass, create_columnar_work_buffer, \
    append_to_columnar_work_buffer


logger = logging.getLogger(__name__)


class NoPairFound(Exception):
    """No trading pair found matching the given criteria."""


class DuplicatePair(Exception):
    """Found multiple trading pairs for the same naive lookup."""



#: Shorthand method to identify trading pairs when written down by a human.
#:
#: This is `(chain, exchange slug, base token, quote token)`.
#:
#: Each major trading pair is identifiable as (chain, exchange, base token, quote token tuple).
#: Note that because there can be multipe tokens and fake tokens with the same name,
#: we usually refer to the "best" token which is the highest liquidty/volume trading
#: pair on the particular exchange.
#:
HumanReadableTradingPairDescription: TypeAlias = Tuple[ChainId, str, str, str]



@dataclass_json
@dataclass(slots=True)
class DEXPair:
    """ Trading pair information for a single pair.

    Presents a single trading pair on decentralised exchanges.

    DEX trading pairs can be uniquely identified by

    - Internal id.

    - (Chain id, address) tuple - the same address can exist on multiple chains.

    - (Chain slug, exchange slug, pair slug) tuple.

    - Token names and symbols are *not* unique - anyone can create any number of trading pair tickers and token symbols.
      Do not rely on token symbols for anything.

    About data:

    - There is a different between `token0` and `token1` and `base_token` and `quote_token` conventions -
      the former are raw DEX (Uniswap) data while the latter are preprocessed by the server to make the data
      more understandable. Base token is the token you are trading and the quote token is the token you consider
      "money" for the trading. E.g. in WETH-USDC, USDC is the quote token. In SUSHI-WETH, WETH is the quote token.

    - Optional fields may be available if the candle server 1) detected the pair popular enough 2) managed to fetch the third party service information related to the token

    When you download a trading pair dataset from the server, not all trading pairs are available.
    For more information about trading pair availability see :ref:`trading pair tracking <tracking>`.

    The class provides some JSON helpers to make it more usable with JSON based APIs.

    This data class is serializable via `dataclasses-json` methods. Example:

    .. code-block::

        info_as_string = pair.to_json()

    You can also do `__json__()` convention data export:

    .. code-block::

        info_as_dict = pair.__json__()

    .. note ::

        Currently all flags are disabled and will be removed in the future. The historical dataset does not contain any filtering flags,
        because the data has to be filtered prior to download, to keep the download dump in a reasonasble size.
        The current data set of 800k trading pairs produce 100 MB dataset of which most of the pairs
        are useless. The server prefilters trading pairs and thus you cannot access historical data of pairs
        that have been prefiltered.

    """

    #: Internal primary key for any trading pair
    pair_id: PrimaryKey

    #: The chain id on which chain this pair is trading. 1 for Ethereum.
    chain_id: ChainId

    #: The exchange where this token trades
    exchange_id: PrimaryKey

    #: Smart contract address for the pair.
    #: In the case of Uniswap this is the pair (pool) address.
    address: NonChecksummedAddress

    #: Token pair contract address on-chain.
    #: Lowercase, non-checksummed.
    token0_address: str

    #: Token pair contract address on-chain
    #: Lowercase, non-checksummed.
    token1_address: str

    #: Token0 as in raw Uniswap data.
    #: ERC-20 contracst are not guaranteed to have this data.
    token0_symbol: Optional[str]

    #: Token1 as in raw Uniswap data
    #: ERC-20 contracst are not guaranteed to have this data.
    token1_symbol: Optional[str]

    #: What kind of exchange this pair is on
    dex_type: Optional[ExchangeType] = None

    #: Naturalised base and quote token.
    #: Uniswap may present the pair in USDC-WETH or WETH-USDC order based on the token address order.
    #: However we humans always want the quote token to be USD, or ETH or BTC.
    #: For the reverse token orders, the candle serve swaps the token order
    #: so that the quote token is the more natural token of the pair (in the above case USD)
    base_token_symbol: Optional[str] = None

    #: Naturalised base and quote token.
    #: Uniswap may present the pair in USDC-WETH or WETH-USDC order based on the token address order.
    #: However we humans always want the quote token to be USD, or ETH or BTC.
    #: For the reverse token orders, the candle serve swaps the token order
    #: so that the quote token is the more natural token of the pair (in the above case USD)
    quote_token_symbol: Optional[str] = None

    #: Number of decimals to convert between human amount and Ethereum fixed int raw amount.
    #: Note - this information might be missing from ERC-20 smart contracts.
    #: If the information is missing the token is not tradeable in practice.
    token0_decimals: Optional[int] = None

    #: Number of decimals to convert between human amount and Ethereum fixed int raw amount
    #: Note - this information might be missing from ERC-20 smart contracts.
    #: If the information is missing the token is not tradeable in practice.
    token1_decimals: Optional[int] = None

    #: Denormalised web page and API look up information
    exchange_slug: Optional[str] = None

    #: Exchange factory address.
    #: Denormalised here, so we do not need an additional lookup.
    exchange_address: Optional[str] = None

    #: Denormalised web page and API look up information
    pair_slug: Optional[str] = None

    #: Block number of the first Uniswap Swap event
    first_swap_at_block_number: Optional[BlockNumber] = None

    #: Block number of the last Uniswap Swap event
    last_swap_at_block_number:  Optional[BlockNumber] = None

    #: Timestamp of the first Uniswap Swap event
    first_swap_at: Optional[UNIXTimestamp] = None

    #: Timestamp of the first Uniswap Swap event
    last_swap_at: Optional[UNIXTimestamp] = None

    #: Pair has been flagged inactive, because it has not traded at least once during the last 30 days.
    #: TODO - inactive, remove.
    flag_inactive: Optional[bool] = None

    #: Pair is blacklisted by operators.
    #: Current there is no blacklist process so this is always false.
    #: TODO - inactive, remove.
    flag_blacklisted_manually: Optional[bool] = None

    #: Quote token is one of USD, ETH, BTC, MATIC or similar popular token variants.
    #: Because all candle data is outputted in the USD, if we have a quote token
    #: for which we do not have an USD conversation rate reference price source,
    #: we cannot create candles for the pair.
    #: TODO - inactive, remove.
    flag_unsupported_quote_token: Optional[bool] = None

    #: Pair is listed on an exchange we do not if it is good or not
    #: TODO - inactive, remove.
    flag_unknown_exchange: Optional[bool] = None

    #: Swap fee in basis points if known
    fee: Optional[BasisPoint] = None

    #: Risk assessment summary data
    buy_count_all_time: Optional[int] = None

    #: Risk assessment summary data
    sell_count_all_time: Optional[int] = None

    #: Risk assessment summary data
    buy_volume_all_time: Optional[float] = None

    #: Risk assessment summary data
    sell_volume_all_time: Optional[float] = None

    #: Risk assessment summary data
    buy_count_30d: Optional[int] = None

    #: Risk assessment summary data
    sell_count_30d: Optional[int] = None

    #: Risk assessment summary data
    buy_volume_30d: Optional[float] = None

    #: Risk assessment summary data
    sell_volume_30d: Optional[float] = None

    #: Buy token tax for this trading pair.
    #: See :ref:`token-tax` for details.
    buy_tax: Optional[float] = None

    #: Transfer token tax for this trading pair.
    #: See :ref:`token-tax` for details.
    transfer_tax: Optional[float] = None

    #: Sell tax for this trading pair.
    #: See :ref:`token-tax` for details.
    sell_tax: Optional[float] = None

    def __repr__(self):
        chain_name = self.chain_id.get_slug()
        return f"<Pair #{self.pair_id} {self.base_token_symbol} - {self.quote_token_symbol} ({self.address}) at exchange #{self.exchange_id} on {chain_name}>"

    def __eq__(self, other: "DEXPair"):
        """Trade positions are unique by opening timestamp and pair id.]

        We assume there cannot be a position opened for the same asset at the same time twice.
        """
        return self.pair_id == other.pair_id

    def __hash__(self):
        """set() and dict() compatibility"""
        return hash(self.pair_id)

    @property
    def base_token_address(self) -> str:
        """Get smart contract address for the base token.

        :return: Lowercase, non-checksummed.
        """
        if self.token0_symbol == self.base_token_symbol:
            return self.token0_address
        else:
            return self.token1_address

    @property
    def quote_token_address(self) -> str:
        """Get smart contract address for the quote token

        :return: Token address in checksummed case
        """
        if self.token0_symbol == self.quote_token_symbol:
            return self.token0_address
        else:
            return self.token1_address

    @property
    def quote_token_decimals(self) -> Optional[str]:
        """Get token decimal count for the quote token"""
        if self.token0_symbol == self.quote_token_symbol:
            return self.token0_decimals
        else:
            return self.token1_decimals

    @property
    def base_token_decimals(self) -> Optional[int]:
        """Get token decimal count for the base token.
        """
        if self.token0_symbol == self.base_token_symbol:
            return self.token0_decimals
        else:
            return self.token1_decimals

    @property
    def quote_token_decimals(self) -> Optional[int]:
        """Get token decimal count for the quote token"""
        if self.token0_symbol == self.quote_token_symbol:
            return self.token0_decimals
        else:
            return self.token1_decimals

    def get_ticker(self) -> str:
        """Return trading 'ticker'"""
        return f"{self.base_token_symbol}-{self.quote_token_symbol}"

    def get_friendly_name(self, exchange_universe: ExchangeUniverse) -> str:
        """Get a very human readable name for this trading pair.

        We need to translate the exchange id to someething human readable,
        and for this we need to have the access to the exchange universe.
        """
        exchange = exchange_universe.get_by_id(self.exchange_id)
        if exchange:
            exchange_name = exchange.name
        else:
            exchange_name = f"Exchange #{self.exchange_id}"
        return f"{self.base_token_symbol} - {self.quote_token_symbol}, pair #{self.pair_id} on {exchange_name}"

    def get_trading_pair_page_url(self) -> Optional[str]:
        """Get information page for this trading pair.

        :return: URL of the trading pair page or None if page/data not available.
        """
        chain_slug = self.chain_id.get_slug()
        if not self.exchange_slug:
            return None
        if not self.pair_slug:
            return None
        return f"https://tradingstrategy.ai/trading-view/{chain_slug}/{self.exchange_slug}/{self.pair_slug}"

    def __json__(self, request) -> dict:
        """Return dictionary presentation when this DEXPair is serialised as JSON.

        Provided for pyramid JSON renderer compatibility.

        This method is provided for API endpoints returned

        `More information <https://docs.pylonsproject.org/projects/pyramid/en/latest/narr/renderers.html#using-a-custom-json-method>`_.
        """
        return self.__dict__

    @classmethod
    def to_pyarrow_schema(cls) -> pa.Schema:
        """Construct schema for reading writing :term:`Parquet` filss for pair information."""

        # Enums must be explicitly expressed
        hints = {
            "chain_id": pa.uint16(),
            "dex_type": pa.string(),
        }

        return create_pyarrow_schema_for_dataclass(cls, hints=hints)

    @classmethod
    def convert_to_pyarrow_table(cls, pairs: List["DEXPair"], check_schema=False) -> pa.Table:
        """Convert a list of DEXPair instances to a Pyarrow table.

        Used to prepare a data export on a server.

        :param pairs: The list wil be consumed in the process

        :param check_schema:
            Run additional checks on the data.
            Slow. Use only in tests. May be give happier
            error messages instead of "OverflowError" what pyarrow spits out.
        """
        buffer = create_columnar_work_buffer(cls)

        for p in pairs:
            assert isinstance(p, DEXPair), f"Got {p}"
            append_to_columnar_work_buffer(buffer, p)

        schema = cls.to_pyarrow_schema()

        if check_schema:
            field: pa.Field
            for field in schema:
                try:
                    pa.array(buffer[field.name], field.type)
                except Exception as e:
                    # Usually cannot fit data into a column, like negative or none values
                    raise RuntimeError(f"Cannot process field {field}") from e

        return pa.Table.from_pydict(buffer, schema)

    @classmethod
    def convert_to_dataframe(cls, pairs: List["DEXPair"]) -> pd.DataFrame:
        """Convert Python DEXPair objects back to the Pandas dataframe presentation.

        As this is super-inefficient, do not use for large amount of data.
        """

        # https://stackoverflow.com/questions/20638006/convert-list-of-dictionaries-to-a-pandas-dataframe
        dicts = [p.to_dict() for p in pairs]
        return pd.DataFrame.from_dict(dicts)


class PandasPairUniverse:
    """A pair universe implementation that is created from Pandas dataset.

    This is a helper class, as :py:class:`pandas.DataFrame` is somewhat more difficult to interact with.
    This class will read the raw data frame and convert it to `DEXPair` objects with a lookup index.
    Because the DEXPair conversion is expensive for 10,000s of Python objects,
    it is recommended that you filter the raw :py:class:`pandas.DataFrame` by using filtering functions
    in :py:mod:`tradingstrategy.pair` first, before initializing :py:class:`PandasPairUniverse`.

    About the usage:

    - Single trading pairs can be looked up using :py:meth:`PandasPairUniverse.get_pair_by_smart_contract`
      and :py:meth:`PandasPairUniverse.get_pair_by_id`

    - Multiple pairs can be looked up by directly reading `PandasPairUniverse.df` Pandas dataframe

    Example how to use:

    .. code-block::

        # Get dataset from the server as Apache Pyarrow table
        columnar_pair_table = client.fetch_pair_universe()

        # Convert Pyarrow -> Pandas -> in-memory DEXPair index
        pair_universe = PandasPairUniverse(columnar_pair_table.to_pandas())

        # Lookup SUSHI-WETH trading pair from DEXPair index
        # https://tradingstrategy.ai/trading-view/ethereum/sushi/sushi-eth
        pair: DEXPair = pair_universe.get_pair_by_smart_contract("0x795065dcc9f64b5614c407a6efdc400da6221fb0")

    If the pair index is too slow to build, or you want to keep it lean,
    you can disable the indexing with `build_index`.
    In this case, some of the methods won't work:

    .. code-block::

        # Get dataset from the server as Apache Pyarrow table
        columnar_pair_table = client.fetch_pair_universe()

        # Convert Pyarrow -> Pandas -> in-memory DEXPair index
        pair_universe = PandasPairUniverse(columnar_pair_table.to_pandas(), build_index=False)

    """

    def __init__(self, df: pd.DataFrame, build_index=True):
        """
        :param df: The source DataFrame that contains all DEXPair entries

        :param build_index: Build quick lookup index for pairs
        """
        assert isinstance(df, pd.DataFrame)
        self.df = df.set_index(df["pair_id"])

        #: pair_id -> raw dict data mappings
        #:
        #: Constructed in one pass from Pandas DataFrame.
        #:
        #: Don't access directly, use :py:meth:`iterate_pairs`.
        self.pair_map: Dict[int, dict] = {}

        #: pair_id -> constructed DEXPair cache
        #:
        #: Don't access directly, use :py:meth:`iterate_pairs`.
        self.dex_pair_obj_cache: Dict[int, DEXPair] = {}

        # pair smart contract address -> DEXPair
        self.smart_contract_map = {}

        # Internal cache for get_token() lookup
        # address -> info tuple mapping
        self.token_cache: Dict[str, Token] = {}

        if build_index:
            self.build_index()

    def iterate_pairs(self) -> Iterable[DEXPair]:
        """Iterate over all pairs in this universe."""
        for pair_id in self.pair_map.keys():
            yield self.get_pair_by_id(pair_id)

    def build_index(self):
        """Create pair_id -> data mapping.

        Allows fast lookup of individual pairs.

        .. warning::

            This function assumes the universe contains
            data for only one blockchain. The same address
            can exist across multiple EVM chains.
            The created smart contract address index
            does not index chain id and thus is invalid.

        """
        # https://stackoverflow.com/a/73638890/315168
        self.pair_map = self.df.T.to_dict()
        self.smart_contract_map = {d["address"].lower(): d for d in self.pair_map.values()}

    def get_all_pair_ids(self) -> List[PrimaryKey]:
        return self.df["pair_id"].unique()

    def get_pair_ids_by_exchange(self, exchange_id: PrimaryKey):
        """Get all pair ids on a specific exchange"""
        return self.df.loc[self.df["exchange_id"] == exchange_id]["pair_id"]

    def get_count(self) -> int:
        """How many trading pairs there are."""
        return len(self.df)

    def get_pair_by_id(self, pair_id: PrimaryKey)  -> Optional[DEXPair]:
        """Look up pair information and return its data.

        Uses a cached path. Constructing :py:class:`DEXPair`
        objects is a bit slow, so this is a preferred method
        if you need to access multiple pairs in a hot loop.

        :return:
            Nicely presented :py:class:`DEXPair`.

            If we do not have an entry for `pair_id`,
            return None.
        """

<<<<<<< HEAD
        # First try the cached paths
=======
        # First try the cached suing self.pair_map
>>>>>>> 0d0a1372
        if self.pair_map:

            # First try object cache
            obj = self.dex_pair_obj_cache.get(pair_id)
            if not obj:

                # Convert any pairs in-fly to DEXPair objects and store them.
                # We do not initially construct these objects,
                # as we do not know what pairs a strategy might access.
                data = self.pair_map.get(pair_id)

<<<<<<< HEAD
                if data is None:
                    return None

                if isinstance(data, DEXPair):
                    return data

                # Construct full object (slow)
                obj = DEXPair.from_dict(data)
                self.dex_pair_obj_cache[pair_id] = obj

            return obj

=======
            # Convert
            obj = DEXPair.from_dict(data)
            self.pair_map[pair_id] = obj
            return obj

>>>>>>> 0d0a1372
        # We did not build this universe with pair index
        # Not sure why anyone would really want to do this
        # maybe eliminate this code path altogether in the future
        df = self.df

        pairs: pd.DataFrame = df.loc[df["pair_id"] == pair_id]

        if len(pairs) > 1:
            raise DuplicatePair(f"Multiple pairs found for id {pair_id}")

        if len(pairs) == 1:
            data = next(iter(pairs.to_dict("index").values()))
            return DEXPair.from_dict(data)

        return None

    def get_pair_by_smart_contract(self, address: str) -> Optional[DEXPair]:
        """Resolve a trading pair by its pool smart contract address.

        .. warning::

            This function assumes the universe contains
            data for only one blockchain. The same address
            can exist across multiple EVM chains.

        :param address: Ethereum smart contract address of the Uniswap pair contract
        """
        address = address.lower()
        assert self.smart_contract_map, "You need to build the index to use this function"
        data = self.smart_contract_map.get(address)
        return self.get_pair_by_id(data["pair_id"])

    def get_token(self, address: str) -> Optional[Token]:
        """Get a token that is part of any trade pair.

        Get a token details for a token that is base or quotetoken of any trading pair.

        ..note ::

            TODO: Not a final implementation subject to chage.

        :return:
            Tuple (name, symbol, address, decimals)
            or None if not found.
        """
        address = address.lower()

        token: Optional[Token] = None

        if address not in self.token_cache:
            for pair_data in self.pair_map.values():
                if pair_data["token0_address"] == address:
                    p = DEXPair.from_dict(pair_data)
                    token = Token(p.chain_id, p.token0_symbol, p.token0_address, p.token0_decimals)
                    break
                elif pair_data["token1_address"] == address:
                    p = DEXPair.from_dict(pair_data)
                    token = Token(p.chain_id, p.token1_symbol, p.token1_address, p.token1_decimals)
                    break
            self.token_cache[address] = token
        return self.token_cache[address]

    def get_all_tokens(self) -> Set[Token]:
        """Get all base and quote tokens in trading pairs.

        .. warning ::

            This method is useful for only test/limited pair count universes.
            It is very slow and mainly purported for debugging and diagnostics.

        """
        tokens = set()
        for pair_data in self.pair_map.values():
            p = DEXPair.from_dict(pair_data)
            tokens.add(self.get_token(p.base_token_address))
            tokens.add(self.get_token(p.quote_token_address))
        return tokens

    def get_single(self) -> DEXPair:
        """For strategies that trade only a single trading pair, get the only pair in the universe.

        :raise AssertionError: If our pair universe does not have an exact single pair
        """
        pair_count = len(self.pair_map)
        assert pair_count == 1, f"Not a single trading pair universe, we have {pair_count} pairs"
        return DEXPair.from_dict(next(iter(self.pair_map.values())))

    def get_by_symbols(self, base_token_symbol: str, quote_token_symbol: str) -> Optional[DEXPair]:
        """For strategies that trade only a few trading pairs, get the only pair in the universe.

        .. warning ::

            Currently, this method is only safe for prefiltered universe. There are no safety checks if
            the returned trading pair is legit. In the case of multiple matching pairs,
            a random pair is returned.g

        """
        for pair in self.pair_map.values():
            if pair["base_token_symbol"] == base_token_symbol and pair["quote_token_symbol"] == quote_token_symbol:
                return DEXPair.from_dict(pair)
        return None

    def get_one_pair_from_pandas_universe(self, exchange_id: PrimaryKey, base_token: str, quote_token: str, pick_by_highest_vol=False) -> Optional[DEXPair]:
        """Get a trading pair by its ticker symbols.

        Note that this method works only very simple universes, as any given pair
        is poised to have multiple tokens and multiple trading pairs on different exchanges.

        Example:

        .. code-block:: python

            # Get PancakeSwap exchange,
            # for the full exchange list see https://tradingstrategy.ai/trading-view/exchanges
            pancake = exchange_universe.get_by_chain_and_slug(ChainId.bsc, "pancakeswap-v2")

            # Because there can be multiple trading pairs with same tickers,
            # we pick the genuine among the scams based on its trading volume
            wbnb_busd_pair = pair_universe.get_one_pair_from_pandas_universe(
                pancake.exchange_id,
                "WBNB",
                "BUSD",
                pick_by_highest_vol=True,
                )

            print("WBNB address is", wbnb_busd_pair.base_token_address)
            print("BUSD address is", wbnb_busd_pair.quote_token_address)
            print("WBNB-BUSD pair contract address is", wbnb_busd_pair.address)

        :param pick_by_highest_vol: If multiple trading pairs with the same symbols are found, pick one with the highest volume. This is because often malicious trading pairs are create to attract novice users.

        :raise DuplicatePair: If the universe contains more than single entry for the pair.

        :return: None if there is no match
        """

        df = self.df

        pairs: pd.DataFrame= df.loc[
            (df["exchange_id"] == exchange_id) &
            (df["base_token_symbol"] == base_token) &
            (df["quote_token_symbol"] == quote_token)]

        if len(pairs) > 1:
            if not pick_by_highest_vol:
                for p in pairs.to_dict(orient="records"):
                    logger.error("Conflicting pair: %s", p)
                raise DuplicatePair(f"Found {len(pairs)} trading pairs for {base_token}-{quote_token} when 1 was expected")

            # Sort by trade volume and pick the highest one
            pairs = pairs.sort_values(by="buy_volume_all_time", ascending=False)
            data = next(iter(pairs.to_dict("index").values()))
            return DEXPair.from_dict(data)

        if len(pairs) == 1:
            data = next(iter(pairs.to_dict("index").values()))
            return DEXPair.from_dict(data)

        return None

    def get_pair_by_human_description(self,
                                      exchange_universe: ExchangeUniverse,
                                      desc: HumanReadableTradingPairDescription) -> DEXPair:
        """Get pair by its human readable description.

        Look up a trading pair by chain, exchange, base, quote token tuple.

        See :py:data:`HumanReadableTradingPairDescription` for more information.

        Example:

        .. code-block::

            # Get BNB-BUSD pair on PancakeSwap v2
            desc = (ChainId.bsc, "pancakeswap-v2", "WBNB", "BUSD")
            bnb_busd = pair_universe.get_pair_by_human_description(exchange_universe, desc)
            assert bnb_busd.base_token_symbol == "WBNB"
            assert bnb_busd.quote_token_symbol == "BUSD"
            assert bnb_busd.buy_volume_30d > 1_000_000

        :param exchange_universe:
            The current database used to decode exchanges.

        :return:
            The trading pair on the exchange.

            Highest volume trading pair if multiple matches.

        :raise NoPairFound:
            In the case input data cannot be resolved.

        """

        chain_id, exchange_slug, base_token, quote_token = desc

        assert isinstance(chain_id, ChainId), f"Not ChainId: {chain_id}"
        assert type(exchange_slug) == str, f"Not exchange slug: {exchange_slug}"
        assert type(base_token) == str, f"Not base token string: {base_token}"
        assert type(quote_token) == str, f"Not quote token string: {quote_token}"

        exchange = exchange_universe.get_by_chain_and_slug(chain_id, exchange_slug)
        if exchange is None:
            # Try to produce very helpful error message
            if exchange_universe.get_exchange_count() == 1:
                our_exchange_slug = exchange_universe.get_single().exchange_slug
                exchange_message = f"The slug of the only exchange we have is {our_exchange_slug}."
            else:
                exchange_message = ""

            raise NoPairFound(f"The trading universe does not contain data for the exchange {exchange_slug} on chain {chain_id.name}.\n"
                              f"Did you construct the trading universe correctly?\n"
                              f"We have data for {exchange_universe.get_exchange_count()} exchange.\n"
                              f"{exchange_message}")

        pair = self.get_one_pair_from_pandas_universe(
            exchange.exchange_id,
            base_token,
            quote_token,
            pick_by_highest_vol=True,
        )

        if pair is None:
            raise NoPairFound(f"Exchange {exchange_slug} does not have a pair {base_token}-{quote_token}.\n"
                              f"This might be a problem in your data filtering.?"
                              f"Did you construct the trading universe correctly?")

        return pair

    def create_parquet_load_filter(self, count_limit=10_000) -> List[Tuple]:
        """Returns a Parquet loading filter that contains pairs in this universe.

        When candle or liquidity file is read to the memory,
        only read pairs that are within this pair universe.
        This severely reduces the memory usage and speed ups loading.

        See :py:func:`tradingstrategy.reader.read_parquet`.

        :param count_limit:
            Sanity check assert limit how many pairs we can cram into the filter.

        :return:
            Filter to be passed to read_table
        """

        count = self.get_count()
        assert count < count_limit, f"Too many pairs to create a filter. Pair count is {count}"

        # https://arrow.apache.org/docs/python/generated/pyarrow.parquet.read_table.html
        return [("pair_id", "in", self.get_all_pair_ids())]

    @staticmethod
    def create_single_pair_universe(
            df: pd.DataFrame,
            exchange: Exchange,
            base_token_symbol: str,
            quote_token_symbol: str,
            pick_by_highest_vol=True) -> "PandasPairUniverse":
        """Create a trading pair universe that contains only a single trading pair.

        This is useful for trading strategies that to technical analysis trading
        on a single trading pair like BTC-USD.

        :param df:
            Unfiltered DataFrame for all pairs

        :param exchange:
            Exchange instance on the pair is trading

        :param base_token_symbol:
            Base token symbol of the trading pair

        :param quote_token_symbol:
            Quote token symbol of the trading pair

        :param pick_by_highest_vol:
            In the case of multiple match per token symbol,
            or scam tokens,
            pick one with the highest trade volume

        :raise DuplicatePair: Multiple pairs matching the criteria
        :raise NoPairFound: No pairs matching the criteria
        """
        return PandasPairUniverse.create_limited_pair_universe(
            df,
            exchange,
            [(base_token_symbol, quote_token_symbol)],
            pick_by_highest_vol,
        )

    @staticmethod
    def create_limited_pair_universe(
            df: pd.DataFrame,
            exchange: Exchange,
            pairs: List[Tuple[str, str]],
            pick_by_highest_vol=True) -> "PandasPairUniverse":
        """Create a trading pair universe that contains only few trading pairs.

        This is useful for trading strategies that to technical analysis trading
        on a few trading pairs, or single pair three-way trades like Cake-WBNB-BUSD.

        :param df:
            Unfiltered DataFrame for all pairs

        :param exchange:
            Exchange instance on the pair is trading

        :param pairs:
            List of trading pairs as ticket tuples. E.g. `[ ("WBNB, "BUSD"), ("Cake", "WBNB") ]`

        :param pick_by_highest_vol:
            In the case of multiple match per token symbol,
            or scam tokens,
            pick one with the highest trade volume

        :raise DuplicatePair: Multiple pairs matching the criteria
        :raise NoPairFound: No pairs matching the criteria
        """

        assert exchange is not None, "Got None as Exchange - exchange not found?"

        # https://pandas.pydata.org/docs/user_guide/merging.html
        frames = []

        for base_token_symbol, quote_token_symbol in pairs:

            filtered_df: pd.DataFrame= df.loc[
                (df["exchange_id"] == exchange.exchange_id) &
                (df["base_token_symbol"] == base_token_symbol) &
                (df["quote_token_symbol"] == quote_token_symbol)]

            if len(filtered_df) > 1:
                if not pick_by_highest_vol:
                    duplicates = 0
                    for p in filtered_df.to_dict(orient="records"):
                        logger.error("Conflicting pair: %s", p)
                        duplicates += 1
                    raise DuplicatePair(f"Found {duplicates} trading pairs for {base_token_symbol}-{quote_token_symbol} when 1 was expected")

                # Sort by trade volume and pick the highest one
                sorted = filtered_df.sort_values(by="buy_volume_all_time", ascending=False)
                duplicates_removed_df = sorted.drop_duplicates(subset="base_token_symbol")
                frames.append(duplicates_removed_df)

            elif len(filtered_df) == 1:
                frames.append(filtered_df)

            else:
                raise NoPairFound(f"No trading pair found. Exchange:{exchange} base:{base_token_symbol} quote:{quote_token_symbol}")

        return PandasPairUniverse(pd.concat(frames))


class LegacyPairUniverse:
    """The queries universe, as returned by the server.

    .. note ::

        TODO: Legacy prototype implementation and will be deprecated.

    Converts raw pair dataset to easier to use `DEXPair`
    in-memory index.

    You likely want to use :py:class:`PandasPairUniverse`,
    as its offers much more functionality than this implemetation.
    """

    #: Internal id -> DEXPair mapping
    pairs: Dict[int, DEXPair]

    def __init__(self, pairs: Dict[int, DEXPair]):
        self.pairs = pairs

    @classmethod
    def create_from_pyarrow_table(cls, table: pa.Table) -> "LegacyPairUniverse":
        """Convert columnar presentation to a Python in-memory objects.

        Some data manipulation is easier with objects instead of columns.

        .. note ::

            This seems to quite slow operation.
            It is recommend you avoid this if you do not need row-like data.
        """
        pairs: Dict[int, DEXPair] = {}
        for batch in table.to_batches(max_chunksize=5000):
            d = batch.to_pydict()
            for row in iterate_columnar_dicts(d):
                pairs[row["pair_id"]] = DEXPair.from_dict(row)

        return LegacyPairUniverse(pairs=pairs)

    @classmethod
    def create_from_pyarrow_table_with_filters(cls, table: pa.Table, chain_id_filter: Optional[ChainId] = None) -> "LegacyPairUniverse":
        """Convert columnar presentation to a Python in-memory objects.

        Filter the pairs based on given filter arguments.
        """

        if chain_id_filter:
            # https://stackoverflow.com/a/64579502/315168
            chain_id_index = table.column('chain_id')
            row_mask = pc.equal(chain_id_index, pa.scalar(chain_id_filter.value, chain_id_index.type))
            selected_table = table.filter(row_mask)

        return LegacyPairUniverse.create_from_pyarrow_table(selected_table)

    def get_pair_by_id(self, pair_id: int) -> Optional[DEXPair]:
        """Resolve pair by its id.

        Only useful for debugging. Does a slow look
        """
        return self.pairs[pair_id]

    def get_pair_by_ticker(self, base_token, quote_token) -> Optional[DEXPair]:
        """Get a trading pair by its ticker symbols.

        Note that this method works only very simple universes, as any given pair
        is poised to have multiple tokens and multiple trading pairs on different exchanges.

        :raise DuplicatePair: If the universe contains more than single entry for the pair.

        :return: None if there is no match
        """
        pairs = [p for p in self.pairs.values() if p.base_token_symbol == base_token and p.quote_token_symbol == quote_token]

        if len(pairs) > 1:
            raise DuplicatePair(f"Multiple trading pairs found {base_token}-{quote_token}")

        if pairs:
            return pairs[0]

        return None

    def get_pair_by_ticker_by_exchange(self, exchange_id: int, base_token: str, quote_token: str) -> Optional[DEXPair]:
        """Get a trading pair by its ticker symbols.

        Note that this method works only very simple universes, as any given pair
        is poised to have multiple tokens and multiple trading pairs on different exchanges.

        :param exchange_id: E.g. `1` for uniswap_v2

        :raise DuplicatePair:
            If the universe contains more than single entry for the pair.
            Because we are looking by a token symbol there might be fake tokens with the same symbol.

        :return: None if there is no match
        """

        # Don't let ints slip through as they are unsupported
        assert type(exchange_id) == int

        pairs = [p for p in self.pairs.values()
                 if p.base_token_symbol == base_token
                 and p.quote_token_symbol == quote_token
                 and p.exchange_id == exchange_id]

        if len(pairs) > 1:
            raise DuplicatePair(f"Multiple trading pairs found {base_token}-{quote_token} on exchange {exchange_id}")

        if pairs:
            return pairs[0]

        return None

    def get_all_pairs_on_exchange(self, exchange_id: int) -> Iterable[DEXPair]:
        """Get all trading pair on a decentralsied exchange.

        Use `ExchangeUniverse.get_by_chain_and_slug` to resolve the `exchange_id` first.
        :param chain_id: E.g. `ChainId.ethereum`

        :param exchange_id: E.g. `1` for uniswap_v2

        :raise DuplicatePair:
            If the universe contains more than single entry for the pair.
            Because we are looking by a token symbol there might be fake tokens with the same symbol.

        :return: None if there is no match
        """

        # Don't let ints slip through as they are unsupported
        assert type(exchange_id) == int

        for p in self.pairs.values():
            if p.exchange_id == exchange_id:
                yield p

    def get_active_pairs(self) -> Iterable["DEXPair"]:
        """Filter for pairs that have see a trade for the last 30 days"""
        return filter(lambda p: not p.flag_inactive, self.pairs.values())

    def get_inactive_pairs(self) -> Iterable["DEXPair"]:
        """Filter for pairs that have not see a trade for the last 30 days"""
        return filter(lambda p: p.flag_inactive, self.pairs.values())


def filter_for_exchanges(pairs: pd.DataFrame, exchanges: Collection[Exchange]) -> pd.DataFrame:
    """Filter dataset so that it only contains data for the trading pairs from a certain exchange.

    Useful as a preprocess step for creating :py:class:`tradingstrategy.candle.GroupedCandleUniverse`
    or :py:class:`tradingstrategy.liquidity.GroupedLiquidityUniverse`.
    """
    exchange_ids = [e.exchange_id for e in exchanges]
    our_pairs: pd.DataFrame = pairs.loc[
        (pairs['exchange_id'].isin(exchange_ids))
    ]
    return our_pairs


def filter_for_quote_tokens(pairs: pd.DataFrame, quote_token_addresses: Union[List[str], Set[str]]) -> pd.DataFrame:
    """Filter dataset so that it only contains data for the trading pairs that have a certain quote tokens.

    Useful as a preprocess step for creating :py:class:`tradingstrategy.candle.GroupedCandleUniverse`
    or :py:class:`tradingstrategy.liquidity.GroupedLiquidityUniverse`.

    You might, for example, want to construct a trading universe where you have only BUSD pairs.

    :param quote_token_addresses: List of Ethereum addresses of the tokens - most be lowercased, as Ethereum addresses in our raw data are.
    """
    assert type(quote_token_addresses) in (list, set), f"Received: {type(quote_token_addresses)}: {quote_token_addresses}"

    for addr in quote_token_addresses:
        assert addr == addr.lower(), f"Address was not lowercased {addr}"

    our_pairs: pd.DataFrame = pairs.loc[
        (pairs['token0_address'].isin(quote_token_addresses) & (pairs['token0_symbol'] == pairs['quote_token_symbol'])) |
        (pairs['token1_address'].isin(quote_token_addresses) & (pairs['token1_symbol'] == pairs['quote_token_symbol']))
    ]

    return our_pairs


class StablecoinFilteringMode(enum.Enum):
    """How to filter pairs in stablecoin filtering."""
    only_stablecoin_pairs = "only_stablecoin_pairs"
    only_volatile_pairs = "only_volatile_pairs"


def filter_for_stablecoins(pairs: pd.DataFrame, mode: StablecoinFilteringMode) -> pd.DataFrame:
    """Filter dataset so that it only contains data for the trading pairs that are either stablecoin pairs or not.

    Trading logic might not be able to deal with or does not want to deal with stable -> stable pairs.
    Trading stablecoin to another does not make sense, unless you are doing high volume arbitration strategies.

    Uses internal stablecoin list from :py:mod:`tradingstrategy.stablecoin`.
    """
    assert isinstance(mode, StablecoinFilteringMode)

    if mode == StablecoinFilteringMode.only_stablecoin_pairs:
        our_pairs: pd.DataFrame = pairs.loc[
            (pairs['token0_symbol'].isin(ALL_STABLECOIN_LIKE) & pairs['token1_symbol'].isin(ALL_STABLECOIN_LIKE))
        ]
    else:
        # https://stackoverflow.com/a/35939586/315168
        our_pairs: pd.DataFrame = pairs.loc[
            ~(pairs['token0_symbol'].isin(ALL_STABLECOIN_LIKE) & pairs['token1_symbol'].isin(ALL_STABLECOIN_LIKE))
        ]
    return our_pairs

def resolve_pairs_based_on_ticker(
        df: pd.DataFrame,
        chain_id: ChainId,
        exchange_slug: str,
        pair_tickers: Set[Tuple[str, str]],
) -> pd.DataFrame:
    """Resolve symbolic trading pairs to their internal integer primary key ids.

    Uses pair database described :py:class:`DEXPair` Pandas dataframe
    to resolve pairs to their integer ids on a single exchange.

    .. warning ::

        For popular trading pairs, there will be multiple scam pairs
        with the same ticker name. In this case, one with the highest all-time
        buy volume is chosen.

    .. note ::

        Pair ids are not stable and may change long term.
        Always resolve pair ids before a run.

    Example:

    .. code-block: python

        pairs_df = client.fetch_pair_universe().to_pandas()

        tickers = {
            ("WBNB", "BUSD"),
            ("Cake", "WBNB"),
        }

        # ticker -> pd.Series row map for pairs
        filtered_pairs_df = resolve_pairs_based_on_ticker(
            pairs_df,
            ChainId.bsc,
            "pancakeswap-v2",
            tickers
        )

        assert len(filtered_pairs_df) == 2
        wbnb_busd = filtered_pairs_df.loc[
            (filtered_pairs_df["base_token_symbol"] == "WBNB") &
            (filtered_pairs_df["quote_token_symbol"] == "BUSD")
        ].iloc[0]
        assert wbnb_busd["buy_volume_30d"] > 0

    :param df:
        DataFrame containing DEXPairs

    :param chain_id:
        Blockchain the exchange is on

    :param exchange_slug:
        Symbolic exchange name

    :param pair_tickers:
        List of trading pairs as (base token, quote token) tuples.
        Note that giving trading pair tokens in wrong order
        causes pairs not to be found.
        If any ticker does not match it is not included in the result set.

    :return:
        DataFrame with filtered pairs.
    """

    # Create list of conditions to filter out dataframe,
    # one condition per pair
    conditions = []
    for base, quote in pair_tickers:
        condition = (df["base_token_symbol"].str.lower() == base.lower()) & \
                    (df["quote_token_symbol"].str.lower() == quote.lower())
        conditions.append(condition)

    # OR call conditions together
    # https://stackoverflow.com/a/57468610/315168
    df_matches = df.loc[np.logical_or.reduce(conditions)]

    # Sort by the buy volume as a preparation
    # for the scam filter
    df_matches = df_matches.sort_values(by="buy_volume_all_time", ascending=False)

    result_pair_ids = set()

    # Scam filter.
    # Pick the tokens by the highest buy volume to the result map.
    for test_pair in pair_tickers:
        for idx, row in df_matches.iterrows():
            if row["base_token_symbol"] == test_pair[0] and \
               row["quote_token_symbol"] == test_pair[1] and \
               row["exchange_slug"] == exchange_slug:
                    result_pair_ids.add(row["pair_id"])
                    break

    result_df = df.loc[df["pair_id"].isin(result_pair_ids)]
    return result_df<|MERGE_RESOLUTION|>--- conflicted
+++ resolved
@@ -530,11 +530,7 @@
             return None.
         """
 
-<<<<<<< HEAD
         # First try the cached paths
-=======
-        # First try the cached suing self.pair_map
->>>>>>> 0d0a1372
         if self.pair_map:
 
             # First try object cache
@@ -546,26 +542,11 @@
                 # as we do not know what pairs a strategy might access.
                 data = self.pair_map.get(pair_id)
 
-<<<<<<< HEAD
-                if data is None:
-                    return None
-
-                if isinstance(data, DEXPair):
-                    return data
-
-                # Construct full object (slow)
-                obj = DEXPair.from_dict(data)
-                self.dex_pair_obj_cache[pair_id] = obj
-
-            return obj
-
-=======
             # Convert
             obj = DEXPair.from_dict(data)
             self.pair_map[pair_id] = obj
             return obj
 
->>>>>>> 0d0a1372
         # We did not build this universe with pair index
         # Not sure why anyone would really want to do this
         # maybe eliminate this code path altogether in the future
