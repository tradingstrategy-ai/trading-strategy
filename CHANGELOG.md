# 0.20.13

<<<<<<< HEAD
- move make clickable to module level
=======
- API change: `Client.create_live_client(settings_file_path)`
  argument allows to disable and reading of settings file,
  to avoid any confusion in Dockerised environments
- Internal change: Unit tests do not try to poke settings file 
  anymore
>>>>>>> fc81b5f8

# 0.20.12

- Internal change: Use `parquet.read_table(memory_map=True)` to decrease RAM usage

# 0.20.11

- Add: `LendingReserveUniverse.limit_to_assets()`
- Add: `filter_for_trading_fee(pairs_dataframe)`
- Internal change: Add more asserts to `Universe` creation to catch human mistakes early
- API change: `get_by_chain_and_symbol()` raises `UnknownLendingReserve` instead of returning `None`
- Add more asserts to `Universe` creation to catch human mistakes early

# 0.20.10

- Remove duplicate timestamp label on visualisation  

# 0.20.9

- Add: `DEXPair.get_link()` to get a direct link to the trading pair page
- Add: `LendingReserve.get_link()` to get a direct link to the trading pair page
- Add: `DEXPair.is_tradeable()` for quick checks if a pair has decent volume
- Add: `PandasPairUniverse.get_exchange_for_pair()`
- Add: `LendingMetricUniverse.get_single_value()`
- Add: Aave Ghost (GHST) stablecoin
- Add: Jarvis Synthetic Euro (jEUR) stablecoin
- Add: `format_links_for_html_output()` helper to work with `DataFrame` objects
- API update: `get_pair_by_human_description()` can have exchange slug set to `None`
  matching the best trading pair across with the lowest fee across all DEXes
- API update: `get_closest_pair(pair)` can now now take `DEXPair` instead of a primary key
  as a lookup parameter and also display the pair name in error message
- Various exception message improvements
- Remove duplicate timestamp from candle labels

# 0.20.8

- Add: Progress bar to lending rate download
- Fix: JSONL download progress bar was missing the last refresh, leaving the progress bar a bit under 100%
- Use `tqdm_loggable` package everywhere to have more control over progress bars

# 0.20.6

- Multiple API changes to make working with lending easier
- Lending universe construction examples
- Add: `filter_for_base_tokens()`
- Add: `filter_for_chain()`
- Add: `DEXPair.get_base_token()` and `DEXPair.get_quote_token()`
- Add: `LendingReserveUniverse.can_leverage(token)`
- Add: `LendingReserveUniverse.limit_to_chain()`
- API update: Make all `Universe` members optional, as we can have lending only universes 
- API update: `get_rates_by_reserve()` can take a lending reserve object as an argument
- API update: `Universe` checks constructor argument types are correct
- Deprecate: Useless methods on `Universe`

# 0.20.5

- Add concurrent write control to `CachedHTTPTransport` to allow
  multiple processes to write the same cached download file on the same system
- Enable parallel tests

# 0.20.4

- Rename `UniswapV2MockClient.initialise_mock_data` to be more descriptive

# 0.20.3

- Refactor some common code from GenericMockClient and UniswapV2MockClient into MockClient. Note: GenericMockClient resides in tradeexecutor due to its reliance on certain imports
- More lending data points

# 0.20.2

- Add vToken details to Aave lending reserves
- Add liquidation threshold and such denormalised information
  to Aave lending reserves

# 0.20.1

- Fix: Lending rates cache bug - different datasets were using
  the same cache filename

# 0.20

- Add lending reserves and candles universe.
  Now you can easily download and explore Aave v3 lending rates 
  with functions available in `tradingstrategy.lending` module

# 0.19

- Change `PandasPairUniverse.get_pair_by_human_description()` signature
  to be easier to use
- More user friendly data not available / 404 error handling for lending candles 

# 0.18.2

- Add `exchange_universe` argument to `get_pair()`

# 0.18.1

- `GroupedCandleUniverse.create_from_single_pair_dataframe(time_bucket)` parameter added
- `TimeBucket.from_pandas_timedelta()` added

# 0.18

- Add support for fetching lending candle data with `fetch_lending_candles_by_reserve_id()`
- Rename `fetch_all_lending_protocol_reserves()` to `fetch_all_lending_reserves()`
- Delete `summarydataframe.py` and its dependents. This includes `backtrader.py` and the `TradeSummary.to_dataframe` method.
  Backtrader has been unmaintained for a while.

# 0.17.6

- [Add loaded trading pair data preprocesing and working around Parquet data problems](https://github.com/tradingstrategy-ai/trading-strategy/issues/104)
- Add `DataDecodeFailed(Exception)` that gives more context information if there is something wrong
  with the trading pair

# 0.17.5

- Fix test warnings by changing function calls from `create_single_pair_universe()` to `create_pair_universe()`
- Add `PairNotFoundError` and `ExchangeNotFoundError` for more helpful error messages
- Add `last_supposed_candle_at` data to `fetch_trading_data_availability()`

# 0.17.4

- Fix `fetch_trading_data_availability()` using wrong format for pair id array

# 0.17.3

- `get_one_pair_from_pandas_universe(exchange)` support

# 0.17.2

- Bump [web3-ethereum-defi](https://web3-ethereum-defi.readthedocs.io/) to version 0.21

# 0.17.1

- Add `candle_decimals` parameter `make_candle_labels()` that defaults to showing 4 decimal places on candlestick charts

# 0.17

- Optimisation: `get_price_with_tolerance()`: 
  candle price lookup is much faster with sparse data match
- Added `trading_strategy.utils.forward_fill` module for 
  dealing with sparse data

# 0.16.1

- Optimisation: `get_price_with_tolerance()`: 
  candle price lookup is 40x faster for exact timestamp matches

# 0.16

- API change: Now `get_single_pair_data()` raises `NoDataAvailable` instead
  of returning an empty data frame by default if there is not enough data at source 
- Fix unnecessary upper() in `is_stablecoin_like`
- Fix Anvil chain id not fitting to Parquet data frame (assumed 16 bit uint for chain id)

# 0.15.2

- Add more stablecoins
- Add `DEXPair.volume_30d` shortcut
- Add `DEXPair.from_row` shortcut

# 0.15.1

- Fix: Better error messages when `fetch_trading_data_availability()` cannot process input

# 0.15

- Add `DEXPair.fee_tier` to get the trading pair fee as 0..1 float
- Add `PandasPairUniverse.create_pair_universe`
- Deprecate `PandasPairUniverse.create_single_pair_universe`
- Deprecate `PandasPairUniverse.create_limited_pair_universe`
- Add `USDT.e` and `USDC.e` bridged stablecoins on Avalanche

# 0.14.1

- Add: caching to `get_candles_by_pair()` and `get_single()` methods.
This can result in backtesting time being more than halved. 
- Fix: Bad wick filtering code crashed on empty dataframes

# 0.14

- Add: `tradingstrategy.utils.groupeduniverse.fix_bad_wicks` to deal with candle data where high and low
  values are abnormal due to various price manipulation issues. 
- Update: Automatically filter bad wicks when creating a candle universe
- Add a shortcut function `tradingstrategy.pair.generate_address_columns()` to generate `base_token_address` and `quote_token_address` columns
- Update API: `resolve_pairs_based_on_ticker()` supports `HumanReadableTradingPairDescription`
- Fix: Some error message polish

# 0.13.18

- Have classical `Candle.volume` field as buy volume and sell volume cannot be separated for Uniswap v3

# 0.13.17

- change `resample_candles()` to use timedelta instead of timebucket

# 0.13.16

- Fix JSON data loading for Uni v3 exchanges that lack trade count

# 0.13.15

- Add `fee_tier` option to `get_one_pair_from_pandas_universe()` and `get_pair_by_human_description()`

# 0.13.14

- Bump max pairs to load over JSONL to 75

# 0.13.13

- Chart visualization fixes
  - remove `price_chart_rel_size` and `subplot_rel_size` options (will all be specified in `relative_sizing`)
  - refactor and clean code in `tradingstrategy/charting/candle_chart.py`

# 0.13.12

- Fix SyntaxError caused by a typo

# 0.13.11

- We have now `tradingstrategey.client.BaseClient` as the base class for different client implementations
- Adding `UniswapV2MockClient` implementation that mimics `Client`, but reads all data
  from an EVM test backend. Makes live trading tests much easier.
- Small improvements to PairUniverse

# 0.13.10

- Fix detached indicator charting bugs for different `volume_bar_modes`
- Adds support for different subtitle font sizes
- Adds tests to make to catch charting bugs earlier in the future

# 0.13.9

- Bump depenedncies
- Add `ChainId.anvil`
- Add support for detached technical indicators
- Web3 6.0 fixes

# 0.13.8

- Match dependencies and Python version pindowns with Web3.py 6.0
- Adding [Ethereum Tester](https://github.com/ethereum/eth-tester/) chain id 

# 0.13.7

- Silence pandas warning in `PairGroupedUniverse.get_pair_ids()`
- Rename "Binance Smart Chain" to "BNB Smart Chain"

# 0.13.6

- Add a new method `Client.fetch_all_lending_protocol_reserves()` for fetching data on
  supported decentralized lending protocols (only AAVE v3 at present).
- Improve `validate_ohclv_dataframe()` to check for date/timestamp index as well as column

# 0.13.5

- Fixes for filtering by `chain_id` in `ExchangeUniverse`

# 0.13.4

- Improve `resolve_pairs_based_on_ticker()` to be able to filter pairs with specified fee. Change 
default sorting criteria `buy_volume_all_time` to be function argument for more flexible filtering

# 0.13.3

- Add `GroupedCandleUniverse.get_last_entries_by_pair_and_timestamp(pair_id, timestamp)` for simplified 
  candle data access
- Add `PandasPairUniverse.get_pair(chain_id, exchange_id, base_token, quote_token)` for simplified 
  pair access
- Support passing `exchange_universe` in `PandasPairUniverse` construction, so we have all metadata
  needed to look up pairs
- Fixes to various token data accessor

# 0.13.2
- 
- Same as 0.13.1 - fixing broken release

# 0.13.1

- Support Arbitrum L2 in `ChainId` class

# 0.13.1

A large impact optimisation update.

- Optimise `PandasPairUniver.get_pair_by_id` to cache full `DEXPair` objects to speed up
  strategies using large number of trading pairs

- Make `DEXPair` Python `__slots__` based to make the object property access faster

- Added `ResampledLiquidityUniverse` for faster backtesting with luidity data

- Allow different granularity of OHLCV and liquidity data in `Universe`

# 0.13

- Release failed

# 0.12.5
- 
- Add `LiquidityUniverse.get_liquidity_with_tolerance`

# 0.12.4
- 
- Quick fix on `get_pair_by_human_description` error message

# 0.12.3

- Improve `CandleSampleUnavailable` error messge further to offer friendly advises how to fix
- Improve `ExchangeUniverse` interface with more helpful shorthand methods

# 0.12.2

- Add `ExchangeUniverse.from_collection()`
- Pass `ExchangeUniverse` instance as a part of `Universe.exchange_universe` instead just raw array of
  of `univer.exchanges`

# 0.12.1

- Better multipair lookup when typing out pair names by hand 
- Add `tradingstrategy.pair.HumanReadableTradingPairDescription`
- Add `PandasPairUniverse.get_pair_by_human_description`
- 
# 0.12

- Add default HTTP request retry policy to `Client`
- Add default HTTP user agent to `Client`
- More direct data feed infrastructure
- Fix `create_requests_client(add_exception_hook=True)` not working correctly
- Add `GroupedCandleUniverse.create_from_multiple_candle_datafarames`

# 0.11.1

- Add: Make `DEXPair` hashable
- Fix: Historical candle download for JSONL endpoint - make time ranges to work correctly 
- Change: Make JSONL cache filenames more descriptive 

# 0.11

- Adding `Client.fetch_trading_data_availability` API
- Moved `types.py` to properly Python 3.10 TypeAlias system

# 0.10.2 

- Add `TradeSummary.show` to simplify usage in notebooks

# 0.10.1

- Fix missing dependencies because web3-ethereum-defi data extras
- Fix `make_candle_labels` not working correctly if some keys were not present in the OHCLV DataFrame
- Add `VolumeBarMode` option to `visualise_ohlcv` to allow different rendering modes for volume bars, in-chart 
  or outside chart
- More implementation of direct-to-blockchain node data feeds

# 0.10.0

- Add the initial implementation for direct-to-blockchain node data feeds

# 0.9.1

- Add support for average duration statistic to be expressed in terms of `bars`
- Framework for direct, real-time, date feeds directly from a blockchain node
- Add `uniswap_v2_incompatible` exchange type

# 0.9.0

- Make the default behavior not to return the current candle if asked by timestamp

# 0.8.8

- Switch to `tqdm-loggable` to have better download status behavior on headless configurations
- Fine tune `visualise_ohlcv` label configuration

# 0.8.7

- Fix spelling `visualise_ohlcv`

# 0.8.6

- Add candle charts with `visualise_ohclv`

# 0.8.5

- Optimize `groupeduniverse` class, specifically `get_timestamp_range()` method

- Optimize get pair speed

- Remove the "no Content-Length header" warning if HTTP response lacks file size information

- Fix `get_token()` not returning symbol information

# 0.8.4

- Added `Client.close()` and `CachedHTTPTransport.close()` for explicit closing of streams
- Fix `JUPYTER_PLATFORM_DIRS` warning when importing
- Fixed bunch of Pandas warnings
- Add `pytest -Werror` to ensure the lib does not raise any warnings

# 0.8.3

- Escape hatch for interactive API key setup loop
- Added `Candle.generate_synthetic_sample` for mocking test data
- Added `GroupedCandleUniverse.get_price_with_tolerance` to safely get the latest price
  in backtesting

# 0.8.2

- Make `matplotlib` optional in `Client.setup_notebook`
- Added `DEXPair.exchange_type` to support Uniswap v3 pairs

# 0.8.1

- Change: List `requests` as an explicit dependency for the client
  (Might have been causing issues with Pyodide builds)

# 0.8.0

- Change: Remove a lot of dependencies and cleaning up old code.
  The package with its dependencies should be now much more compact.
  Any old Backtrader or QSTrader code is behind an extra dependency in 
  the Python package definition. There is no longer dependency to 
  Ethereum or crypto packages that had C and were problematic
  install. 
- Change: preparing for Pyodide support.
- Change: Bumped Python 3.10 because 3.10 is minimum for Pyodide

# 0.7.2

- Fix: `PairGroupedUniverse` did not have OHLCV data sorted by `timestamp`, but instead of was
  `pair_id`, `timestamp` causing some failures of managing expectations when accessing data.
- Fix: Update tests to reflect new datasets from Trading Strategy API
- Added `Client.fetch_candles_by_pair_ids` that loads trading data for certain pairs  
  data over JSONL endpoint  and avoids loading large Parquest candle and liquidity files.
  This makes it possible to run backtests on low memory environments.
- Added `Client.fetch_candle_dataset` and `read_parquest(filters)`
  to filter Parquest files when loading candle datasets to optimise memory usage.
  (At the moment this path is not used outside the tests.)
- Change `ChainId` base class to `IntEnum` instead of `Enum` for better type hinting
- Change `PandasPairUniverse.build_index` to use Pandas DataFrame frame transpose,
  greatly speeding up the creation of the index
- Fix: `get_closest_price` gets a closest price even if the timestamp and  
  and time bucket are not in the same internal 
- Added `environment/jupyterlite` for the upcoming WebAssembly integration

# 0.7.1

- Added `is_candle_green()`, `is_candle_red()` helpers
- Added `TimeBucket.to_pandas_timedelta()` helper
- Added `upsample_candles()` helper
- Added `unknown` and `osmosis` blockchains
 
# 0.7

- Add `Token` presentation
- Add `get_single_pair_data` shortcut
- Add `PandasPairUniverse.get_by_symbols` shortcut
- Add `PandasPairUniverse.get_all_tokens` shortcut
- Add `get_exchange_by_id` shortcut
- Add `summarydata.as_duration` Pandas summary table cell formatter
- Fix `filter_for_quote_tokens` to be more strict (was checking either side of the pair, not quote token)
- API change `create_single_pair_universe` now to accept `pick_by_highest_vol`
- API change: Rename `Universe.time_frame` -> `Universe.time_bucket` to be consistent
- Make download progress bars more human friendly 

# 0.6.9

- Add `check_schema` option when creating PyArrow table exports for trading pairs
- Fix type hint for `token1_decimals`
- Better error message for `get_one_pair_from_pandas_universe`
- Make `token0_symbol`  and `token1_symbol` optional as not all tokens have a symbol
- 
# 0.6.8

- Patch the previous release to `token0_decimals` and `token1_decimals` instead of `base_token_decimals` to be more aligned with the other Uniswap pair data
- Cleaning up [API and API documentation](https://tradingstrategy.ai/docs/programming/index.html#api-documentation)

# 0.6.7

- Export `base_token_decimals` and `quote_token_decimals` in [trading pair datasets](https://tradingstrategy.ai/docs/programming/api/pair.html)

# 0.6.6

- New time points for the [time buckets](https://tradingstrategy.ai/docs/programming/api/timebucket.html) 

# 0.6.5

- Add `exchange_address` as a part of [trading pair datasets](https://tradingstrategy.ai/docs/programming/api/pair.html)
- Add `get_by_chain_and_factory()` to [decentralised exchange universe](https://tradingstrategy.ai/docs/programming/api/exchange.html)

# 0.6.4

- Add `buy_tax`, `transfer_tax`, `sell_tax` to [trading pair datasets](https://tradingstrategy.ai/docs/programming/api/pair.html)

# 0.6.3

- Fix download retries in live trading
- Add `stablecoin` module for upcoming stablecoin support fuctions
- Add `DEXPair.convert_to_dataframe` 
- Add `filter_for_stablecoins` 
  

# 0.6.2

- Fix broken build

# 0.6.1

- Fix Macbook M1, macOS, arm64 compatibility. Updated Scipy, Pyarrow and Numpy dependencies.

# 0.6

- Renaming the package `tradingstrategy` -> `trading-strategy` to be consistent with the package naming practices.
  [See the new Github repository](https://github.com/tradingstrategy-ai/trading-strategy).

# 0.5.3

- Fix download responses being buffered in CLI
- Test for `get_trading_pair_page_url()` in the downloaded dataset
- Added support for Ganacher tester chain

# 0.5.2

- Added `Client.create_live_client` for live trading
- More helper functions to help unit testing
- `tradingstrategy.utils.time` to check for incompatible `pandas.Timestamp` formats
- Added `tradingstrategy.pair.filter_for_quote_tokens`
- Added `get_all_samples_by_range`, `iterate_samples_by_pair_range` shortcuts to consume trading pair data in strategies
- Added `get_prior_timestamp` to calibrate your clock with the existing time index
- Added `Client.clear_caches` to ensure fresh data downloads
- Added `DEXPair.exchange_slug` and `DEXPair.pair_slug` so we can point to web page URLs
- Renamed `Sushiswap` -> `Sushi` as per their branding

# 0.5.1

- Adding chain id 61 for Ethereum Classic / [Ethereum Tester](https://github.com/ethereum/eth-tester/)
- Adding `GroupedCandleUniverse.create_empty()` and `GroupedLiquidityUniverse.create_empty()`

# 0.5.0

This is a release to get Trading Strategy client towards live trading.

- Created `tradingstrategy.universe.Universe` helper class to encapsulate trading universe
- Added convenience method `PairUniverse.create_from_pyarrow_table_with_filters` so creating different trading universes is less lines of code
- Added convenience method `tradingstrategy.utils.groupeduniverse.filter_for_pairs_on_exchanges`
- Added helper methods to construct single trading pair universe, see `PandasPairUniverse.create_single_pair_universe`
- Separate QSTrader to an optional dependency. Please install as `pip install tradingstrategy[qstrader]`.
  This is because QSTrader depends on Seaborn that depends on SciPy that does not work so good on Apple M1 macs.
- Add the default connection and read timeout 15 seconds to all client downloads
 
# 0.4.0

- Reworked how QSTrader framework integration works. QSTrader was originally designed for stock markets, so it required few changes to make it more suitable for 24/7 cryptomarkets. **Warning**: QSTrader and its integration are both in beta. More work is needed to be done e.g. in fee calculations to make the integration smooth. See example on [PancakeSwap momentum trading algorithm](https://tradingstrategy.ai/docs/programming/algorithms/pancakeswap-momentum-naive.html).
- Added [portfolioanalyzer](https://tradingstrategy.ai/docs/programming/api/portfolioanalyzer.html) to make timeline of portfolio construction over the time. See example on [PancakeSwap momentum trading algorithm](https://tradingstrategy.ai/docs/programming/algorithms/pancakeswap-momentum-naive.html).
- Include `seaborn` as a dependency as it is required for `qstrader` plot output, otherwise `qstrader` was crashing.
- `PairUniverse` supports indexed lookups to deal with the high pair count.
- More convenience methods for candle and liquidity manipulation. 


# 0.3.4

- Adding the preliminaty price impact analysis. [See the example notebook](https://tradingstrategy.ai/docs/programming/examples/price-impact.html). [Read the blog post about the liquidity formation](https://tradingstrategy.ai/blog/announcing-support-for-liquidity-charts).

# 0.3.3

- Make fastquant dependency optional, as it was causing installation issues with its ccxt dependency

# 0.3.2

- Updated inline interactive setup from within Jupyter notebook

# 0.3.1

- Polish README, release process and docs

# 0.3.0

- Multiple changes to make the multichain backtesting possible.

- [The documentation code examples](https://tradingstrategy.ai/docs/programming/index.html#code-examples)
  will be updated to reflect multichain support over time and may work incorrectly
  at the moment. [Getting Started](https://tradingstrategy.ai/docs/programming/examples/getting-started.html) 
  tutorial is already updated. 

- This is a major release deprecating activity flags in the trading pair universe.
  The multichain trading pair data is too big to include inactivate trading pairs (800k+ total trading pairs).
  Thus, the pair universe set only contains [active trading pairs](https://tradingstrategy.ai/docs/programming/tracking.html) after this release, 
  making the trading pair universe less than 100k trading pairs again, making it more feasible to download the data.

- `ExchangeUniverse.get_by_chain_and_slug()` is now canonical way to refer to an exchange
 
- `PairUniverse.get_pair_by_ticker_by_exchange()` is now canonical way to refer to a trading pair

- Clarify primary keys may not be stable and should no longer referred permanently 

- `Exchange.homepage` and `Exchange.active_pair_count` fields added
  
# 0.2.14

- Make `ChainId` database more deterministic by loading all supported chains once and only once

# 0.2.13

- Add `chain_name` output field for exchange data
 
# 0.2.12

- Adding slug lookups for chains 

# 0.2.11

- Add Binance Smart Chain and Polygon logos

# 0.2.10

- Fix the default API endpoint URL

# 0.2.9

- Adding embedded chain list repository
- Adding support for Binance Smart Chain

# 0.2.8

- Adding more metadata information on `ChainId` objects

# 0.2.7

- Adding `exchange_slug` and `chain_slug` on the `Exchange` object

# 0.2.6

- Allow to customise color range for the trade success distribution diagram

# 0.2.5

- Added custom `DEXTrader` base class, as the default logic with Backtrader was a bit insufficient 

- Added trade analysis support for Backtrader strategies (earlier was QSTrader only)

- Reworked trade analysis summaries and views 

- Added [advanced example for Double 7 trading strategy](https://tradingstrategy.ai/docs/programming/algorithms/double-7-advanced.html)

# 0.2.4

- Polish API key welcome setup

# 0.2.3

- Fixed not reading settings file from Google Drive<|MERGE_RESOLUTION|>--- conflicted
+++ resolved
@@ -1,14 +1,14 @@
+# 0.20.14
+
+- Internal change: move `make_clickable` to module level, so it can be reused
+
 # 0.20.13
 
-<<<<<<< HEAD
-- move make clickable to module level
-=======
 - API change: `Client.create_live_client(settings_file_path)`
   argument allows to disable and reading of settings file,
   to avoid any confusion in Dockerised environments
 - Internal change: Unit tests do not try to poke settings file 
   anymore
->>>>>>> fc81b5f8
 
 # 0.20.12
 
