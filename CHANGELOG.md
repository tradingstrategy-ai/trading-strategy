--- conflicted
+++ resolved
@@ -1,14 +1,11 @@
 # 0.13.12
-<<<<<<< HEAD
 
 - Chart visualization fixes
   - remove `price_chart_rel_size` and `subplot_rel_size` options (will all be specified in `relative_sizing`)
   - refactor and clean code in `tradingstrategy/charting/candle_chart.py`
 
-=======
 
 - Fix SyntaxError caused by a typo
->>>>>>> 3edb0a43
 
 # 0.13.11
 
