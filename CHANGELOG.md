<<<<<<< HEAD
# Cucrrent

- `CandleUniverse.get_candles_by_pair()` accepts `DEXPair` besides `pair_id` as an argument
=======
# Current

- API update: `get_candles_by_pair()` accepts `DEXPair` instead or a primary key
>>>>>>> 5ee0eb76

# 0.20.17

- Fix: DataFrame copy warning in `estimate_accrued_interest`
- Add: `get_price_with_tolerance(pair_name_hint)` to have better exception messages 
- Fix: `CandleSampleUnavailable` exception message was tuple instead of newline separated string

# 0.20.16

- Add `LendingMetricUniverse.estimate_accrued_interest` so we can estimate the position cost and interest profit
  in backtesting

# 0.20.15

- Update candle mappings so volume doesn't get set to None

# 0.20.14

- Internal change: move `make_clickable` to module level, so it can be reused

# 0.20.13

- API change: `Client.create_live_client(settings_file_path)`
  argument allows to disable and reading of settings file,
  to avoid any confusion in Dockerised environments
- Internal change: Unit tests do not try to poke settings file 
  anymore

# 0.20.12

- Internal change: Use `parquet.read_table(memory_map=True)` to decrease RAM usage

# 0.20.11

- Add: `LendingReserveUniverse.limit_to_assets()`
- Add: `filter_for_trading_fee(pairs_dataframe)`
- Internal change: Add more asserts to `Universe` creation to catch human mistakes early
- API change: `get_by_chain_and_symbol()` raises `UnknownLendingReserve` instead of returning `None`
- Add more asserts to `Universe` creation to catch human mistakes early

# 0.20.10

- Remove duplicate timestamp label on visualisation  

# 0.20.9

- Add: `DEXPair.get_link()` to get a direct link to the trading pair page
- Add: `LendingReserve.get_link()` to get a direct link to the trading pair page
- Add: `DEXPair.is_tradeable()` for quick checks if a pair has decent volume
- Add: `PandasPairUniverse.get_exchange_for_pair()`
- Add: `LendingMetricUniverse.get_single_value()`
- Add: Aave Ghost (GHST) stablecoin
- Add: Jarvis Synthetic Euro (jEUR) stablecoin
- Add: `format_links_for_html_output()` helper to work with `DataFrame` objects
- API update: `get_pair_by_human_description()` can have exchange slug set to `None`
  matching the best trading pair across with the lowest fee across all DEXes
- API update: `get_closest_pair(pair)` can now now take `DEXPair` instead of a primary key
  as a lookup parameter and also display the pair name in error message
- Various exception message improvements
- Remove duplicate timestamp from candle labels

# 0.20.8

- Add: Progress bar to lending rate download
- Fix: JSONL download progress bar was missing the last refresh, leaving the progress bar a bit under 100%
- Use `tqdm_loggable` package everywhere to have more control over progress bars

# 0.20.6

- Multiple API changes to make working with lending easier
- Lending universe construction examples
- Add: `filter_for_base_tokens()`
- Add: `filter_for_chain()`
- Add: `DEXPair.get_base_token()` and `DEXPair.get_quote_token()`
- Add: `LendingReserveUniverse.can_leverage(token)`
- Add: `LendingReserveUniverse.limit_to_chain()`
- API update: Make all `Universe` members optional, as we can have lending only universes 
- API update: `get_rates_by_reserve()` can take a lending reserve object as an argument
- API update: `Universe` checks constructor argument types are correct
- Deprecate: Useless methods on `Universe`

# 0.20.5

- Add concurrent write control to `CachedHTTPTransport` to allow
  multiple processes to write the same cached download file on the same system
- Enable parallel tests

# 0.20.4

- Rename `UniswapV2MockClient.initialise_mock_data` to be more descriptive

# 0.20.3

- Refactor some common code from GenericMockClient and UniswapV2MockClient into MockClient. Note: GenericMockClient resides in tradeexecutor due to its reliance on certain imports
- More lending data points

# 0.20.2

- Add vToken details to Aave lending reserves
- Add liquidation threshold and such denormalised information
  to Aave lending reserves

# 0.20.1

- Fix: Lending rates cache bug - different datasets were using
  the same cache filename

# 0.20

- Add lending reserves and candles universe.
  Now you can easily download and explore Aave v3 lending rates 
  with functions available in `tradingstrategy.lending` module

# 0.19

- Change `PandasPairUniverse.get_pair_by_human_description()` signature
  to be easier to use
- More user friendly data not available / 404 error handling for lending candles 

# 0.18.2

- Add `exchange_universe` argument to `get_pair()`

# 0.18.1

- `GroupedCandleUniverse.create_from_single_pair_dataframe(time_bucket)` parameter added
- `TimeBucket.from_pandas_timedelta()` added

# 0.18

- Add support for fetching lending candle data with `fetch_lending_candles_by_reserve_id()`
- Rename `fetch_all_lending_protocol_reserves()` to `fetch_all_lending_reserves()`
- Delete `summarydataframe.py` and its dependents. This includes `backtrader.py` and the `TradeSummary.to_dataframe` method.
  Backtrader has been unmaintained for a while.

# 0.17.6

- [Add loaded trading pair data preprocesing and working around Parquet data problems](https://github.com/tradingstrategy-ai/trading-strategy/issues/104)
- Add `DataDecodeFailed(Exception)` that gives more context information if there is something wrong
  with the trading pair

# 0.17.5

- Fix test warnings by changing function calls from `create_single_pair_universe()` to `create_pair_universe()`
- Add `PairNotFoundError` and `ExchangeNotFoundError` for more helpful error messages
- Add `last_supposed_candle_at` data to `fetch_trading_data_availability()`

# 0.17.4

- Fix `fetch_trading_data_availability()` using wrong format for pair id array

# 0.17.3

- `get_one_pair_from_pandas_universe(exchange)` support

# 0.17.2

- Bump [web3-ethereum-defi](https://web3-ethereum-defi.readthedocs.io/) to version 0.21

# 0.17.1

- Add `candle_decimals` parameter `make_candle_labels()` that defaults to showing 4 decimal places on candlestick charts

# 0.17

- Optimisation: `get_price_with_tolerance()`: 
  candle price lookup is much faster with sparse data match
- Added `trading_strategy.utils.forward_fill` module for 
  dealing with sparse data

# 0.16.1

- Optimisation: `get_price_with_tolerance()`: 
  candle price lookup is 40x faster for exact timestamp matches

# 0.16

- API change: Now `get_single_pair_data()` raises `NoDataAvailable` instead
  of returning an empty data frame by default if there is not enough data at source 
- Fix unnecessary upper() in `is_stablecoin_like`
- Fix Anvil chain id not fitting to Parquet data frame (assumed 16 bit uint for chain id)

# 0.15.2

- Add more stablecoins
- Add `DEXPair.volume_30d` shortcut
- Add `DEXPair.from_row` shortcut

# 0.15.1

- Fix: Better error messages when `fetch_trading_data_availability()` cannot process input

# 0.15

- Add `DEXPair.fee_tier` to get the trading pair fee as 0..1 float
- Add `PandasPairUniverse.create_pair_universe`
- Deprecate `PandasPairUniverse.create_single_pair_universe`
- Deprecate `PandasPairUniverse.create_limited_pair_universe`
- Add `USDT.e` and `USDC.e` bridged stablecoins on Avalanche

# 0.14.1

- Add: caching to `get_candles_by_pair()` and `get_single()` methods.
This can result in backtesting time being more than halved. 
- Fix: Bad wick filtering code crashed on empty dataframes

# 0.14

- Add: `tradingstrategy.utils.groupeduniverse.fix_bad_wicks` to deal with candle data where high and low
  values are abnormal due to various price manipulation issues. 
- Update: Automatically filter bad wicks when creating a candle universe
- Add a shortcut function `tradingstrategy.pair.generate_address_columns()` to generate `base_token_address` and `quote_token_address` columns
- Update API: `resolve_pairs_based_on_ticker()` supports `HumanReadableTradingPairDescription`
- Fix: Some error message polish

# 0.13.18

- Have classical `Candle.volume` field as buy volume and sell volume cannot be separated for Uniswap v3

# 0.13.17

- change `resample_candles()` to use timedelta instead of timebucket

# 0.13.16

- Fix JSON data loading for Uni v3 exchanges that lack trade count

# 0.13.15

- Add `fee_tier` option to `get_one_pair_from_pandas_universe()` and `get_pair_by_human_description()`

# 0.13.14

- Bump max pairs to load over JSONL to 75

# 0.13.13

- Chart visualization fixes
  - remove `price_chart_rel_size` and `subplot_rel_size` options (will all be specified in `relative_sizing`)
  - refactor and clean code in `tradingstrategy/charting/candle_chart.py`

# 0.13.12

- Fix SyntaxError caused by a typo

# 0.13.11

- We have now `tradingstrategey.client.BaseClient` as the base class for different client implementations
- Adding `UniswapV2MockClient` implementation that mimics `Client`, but reads all data
  from an EVM test backend. Makes live trading tests much easier.
- Small improvements to PairUniverse

# 0.13.10

- Fix detached indicator charting bugs for different `volume_bar_modes`
- Adds support for different subtitle font sizes
- Adds tests to make to catch charting bugs earlier in the future

# 0.13.9

- Bump depenedncies
- Add `ChainId.anvil`
- Add support for detached technical indicators
- Web3 6.0 fixes

# 0.13.8

- Match dependencies and Python version pindowns with Web3.py 6.0
- Adding [Ethereum Tester](https://github.com/ethereum/eth-tester/) chain id 

# 0.13.7

- Silence pandas warning in `PairGroupedUniverse.get_pair_ids()`
- Rename "Binance Smart Chain" to "BNB Smart Chain"

# 0.13.6

- Add a new method `Client.fetch_all_lending_protocol_reserves()` for fetching data on
  supported decentralized lending protocols (only AAVE v3 at present).
- Improve `validate_ohclv_dataframe()` to check for date/timestamp index as well as column

# 0.13.5

- Fixes for filtering by `chain_id` in `ExchangeUniverse`

# 0.13.4

- Improve `resolve_pairs_based_on_ticker()` to be able to filter pairs with specified fee. Change 
default sorting criteria `buy_volume_all_time` to be function argument for more flexible filtering

# 0.13.3

- Add `GroupedCandleUniverse.get_last_entries_by_pair_and_timestamp(pair_id, timestamp)` for simplified 
  candle data access
- Add `PandasPairUniverse.get_pair(chain_id, exchange_id, base_token, quote_token)` for simplified 
  pair access
- Support passing `exchange_universe` in `PandasPairUniverse` construction, so we have all metadata
  needed to look up pairs
- Fixes to various token data accessor

# 0.13.2
- 
- Same as 0.13.1 - fixing broken release

# 0.13.1

- Support Arbitrum L2 in `ChainId` class

# 0.13.1

A large impact optimisation update.

- Optimise `PandasPairUniver.get_pair_by_id` to cache full `DEXPair` objects to speed up
  strategies using large number of trading pairs

- Make `DEXPair` Python `__slots__` based to make the object property access faster

- Added `ResampledLiquidityUniverse` for faster backtesting with luidity data

- Allow different granularity of OHLCV and liquidity data in `Universe`

# 0.13

- Release failed

# 0.12.5
- 
- Add `LiquidityUniverse.get_liquidity_with_tolerance`

# 0.12.4
- 
- Quick fix on `get_pair_by_human_description` error message

# 0.12.3

- Improve `CandleSampleUnavailable` error messge further to offer friendly advises how to fix
- Improve `ExchangeUniverse` interface with more helpful shorthand methods

# 0.12.2

- Add `ExchangeUniverse.from_collection()`
- Pass `ExchangeUniverse` instance as a part of `Universe.exchange_universe` instead just raw array of
  of `univer.exchanges`

# 0.12.1

- Better multipair lookup when typing out pair names by hand 
- Add `tradingstrategy.pair.HumanReadableTradingPairDescription`
- Add `PandasPairUniverse.get_pair_by_human_description`
- 
# 0.12

- Add default HTTP request retry policy to `Client`
- Add default HTTP user agent to `Client`
- More direct data feed infrastructure
- Fix `create_requests_client(add_exception_hook=True)` not working correctly
- Add `GroupedCandleUniverse.create_from_multiple_candle_datafarames`

# 0.11.1

- Add: Make `DEXPair` hashable
- Fix: Historical candle download for JSONL endpoint - make time ranges to work correctly 
- Change: Make JSONL cache filenames more descriptive 

# 0.11

- Adding `Client.fetch_trading_data_availability` API
- Moved `types.py` to properly Python 3.10 TypeAlias system

# 0.10.2 

- Add `TradeSummary.show` to simplify usage in notebooks

# 0.10.1

- Fix missing dependencies because web3-ethereum-defi data extras
- Fix `make_candle_labels` not working correctly if some keys were not present in the OHCLV DataFrame
- Add `VolumeBarMode` option to `visualise_ohlcv` to allow different rendering modes for volume bars, in-chart 
  or outside chart
- More implementation of direct-to-blockchain node data feeds

# 0.10.0

- Add the initial implementation for direct-to-blockchain node data feeds

# 0.9.1

- Add support for average duration statistic to be expressed in terms of `bars`
- Framework for direct, real-time, date feeds directly from a blockchain node
- Add `uniswap_v2_incompatible` exchange type

# 0.9.0

- Make the default behavior not to return the current candle if asked by timestamp

# 0.8.8

- Switch to `tqdm-loggable` to have better download status behavior on headless configurations
- Fine tune `visualise_ohlcv` label configuration

# 0.8.7

- Fix spelling `visualise_ohlcv`

# 0.8.6

- Add candle charts with `visualise_ohclv`

# 0.8.5

- Optimize `groupeduniverse` class, specifically `get_timestamp_range()` method

- Optimize get pair speed

- Remove the "no Content-Length header" warning if HTTP response lacks file size information

- Fix `get_token()` not returning symbol information

# 0.8.4

- Added `Client.close()` and `CachedHTTPTransport.close()` for explicit closing of streams
- Fix `JUPYTER_PLATFORM_DIRS` warning when importing
- Fixed bunch of Pandas warnings
- Add `pytest -Werror` to ensure the lib does not raise any warnings

# 0.8.3

- Escape hatch for interactive API key setup loop
- Added `Candle.generate_synthetic_sample` for mocking test data
- Added `GroupedCandleUniverse.get_price_with_tolerance` to safely get the latest price
  in backtesting

# 0.8.2

- Make `matplotlib` optional in `Client.setup_notebook`
- Added `DEXPair.exchange_type` to support Uniswap v3 pairs

# 0.8.1

- Change: List `requests` as an explicit dependency for the client
  (Might have been causing issues with Pyodide builds)

# 0.8.0

- Change: Remove a lot of dependencies and cleaning up old code.
  The package with its dependencies should be now much more compact.
  Any old Backtrader or QSTrader code is behind an extra dependency in 
  the Python package definition. There is no longer dependency to 
  Ethereum or crypto packages that had C and were problematic
  install. 
- Change: preparing for Pyodide support.
- Change: Bumped Python 3.10 because 3.10 is minimum for Pyodide

# 0.7.2

- Fix: `PairGroupedUniverse` did not have OHLCV data sorted by `timestamp`, but instead of was
  `pair_id`, `timestamp` causing some failures of managing expectations when accessing data.
- Fix: Update tests to reflect new datasets from Trading Strategy API
- Added `Client.fetch_candles_by_pair_ids` that loads trading data for certain pairs  
  data over JSONL endpoint  and avoids loading large Parquest candle and liquidity files.
  This makes it possible to run backtests on low memory environments.
- Added `Client.fetch_candle_dataset` and `read_parquest(filters)`
  to filter Parquest files when loading candle datasets to optimise memory usage.
  (At the moment this path is not used outside the tests.)
- Change `ChainId` base class to `IntEnum` instead of `Enum` for better type hinting
- Change `PandasPairUniverse.build_index` to use Pandas DataFrame frame transpose,
  greatly speeding up the creation of the index
- Fix: `get_closest_price` gets a closest price even if the timestamp and  
  and time bucket are not in the same internal 
- Added `environment/jupyterlite` for the upcoming WebAssembly integration

# 0.7.1

- Added `is_candle_green()`, `is_candle_red()` helpers
- Added `TimeBucket.to_pandas_timedelta()` helper
- Added `upsample_candles()` helper
- Added `unknown` and `osmosis` blockchains
 
# 0.7

- Add `Token` presentation
- Add `get_single_pair_data` shortcut
- Add `PandasPairUniverse.get_by_symbols` shortcut
- Add `PandasPairUniverse.get_all_tokens` shortcut
- Add `get_exchange_by_id` shortcut
- Add `summarydata.as_duration` Pandas summary table cell formatter
- Fix `filter_for_quote_tokens` to be more strict (was checking either side of the pair, not quote token)
- API change `create_single_pair_universe` now to accept `pick_by_highest_vol`
- API change: Rename `Universe.time_frame` -> `Universe.time_bucket` to be consistent
- Make download progress bars more human friendly 

# 0.6.9

- Add `check_schema` option when creating PyArrow table exports for trading pairs
- Fix type hint for `token1_decimals`
- Better error message for `get_one_pair_from_pandas_universe`
- Make `token0_symbol`  and `token1_symbol` optional as not all tokens have a symbol
- 
# 0.6.8

- Patch the previous release to `token0_decimals` and `token1_decimals` instead of `base_token_decimals` to be more aligned with the other Uniswap pair data
- Cleaning up [API and API documentation](https://tradingstrategy.ai/docs/programming/index.html#api-documentation)

# 0.6.7

- Export `base_token_decimals` and `quote_token_decimals` in [trading pair datasets](https://tradingstrategy.ai/docs/programming/api/pair.html)

# 0.6.6

- New time points for the [time buckets](https://tradingstrategy.ai/docs/programming/api/timebucket.html) 

# 0.6.5

- Add `exchange_address` as a part of [trading pair datasets](https://tradingstrategy.ai/docs/programming/api/pair.html)
- Add `get_by_chain_and_factory()` to [decentralised exchange universe](https://tradingstrategy.ai/docs/programming/api/exchange.html)

# 0.6.4

- Add `buy_tax`, `transfer_tax`, `sell_tax` to [trading pair datasets](https://tradingstrategy.ai/docs/programming/api/pair.html)

# 0.6.3

- Fix download retries in live trading
- Add `stablecoin` module for upcoming stablecoin support fuctions
- Add `DEXPair.convert_to_dataframe` 
- Add `filter_for_stablecoins` 
  

# 0.6.2

- Fix broken build

# 0.6.1

- Fix Macbook M1, macOS, arm64 compatibility. Updated Scipy, Pyarrow and Numpy dependencies.

# 0.6

- Renaming the package `tradingstrategy` -> `trading-strategy` to be consistent with the package naming practices.
  [See the new Github repository](https://github.com/tradingstrategy-ai/trading-strategy).

# 0.5.3

- Fix download responses being buffered in CLI
- Test for `get_trading_pair_page_url()` in the downloaded dataset
- Added support for Ganacher tester chain

# 0.5.2

- Added `Client.create_live_client` for live trading
- More helper functions to help unit testing
- `tradingstrategy.utils.time` to check for incompatible `pandas.Timestamp` formats
- Added `tradingstrategy.pair.filter_for_quote_tokens`
- Added `get_all_samples_by_range`, `iterate_samples_by_pair_range` shortcuts to consume trading pair data in strategies
- Added `get_prior_timestamp` to calibrate your clock with the existing time index
- Added `Client.clear_caches` to ensure fresh data downloads
- Added `DEXPair.exchange_slug` and `DEXPair.pair_slug` so we can point to web page URLs
- Renamed `Sushiswap` -> `Sushi` as per their branding

# 0.5.1

- Adding chain id 61 for Ethereum Classic / [Ethereum Tester](https://github.com/ethereum/eth-tester/)
- Adding `GroupedCandleUniverse.create_empty()` and `GroupedLiquidityUniverse.create_empty()`

# 0.5.0

This is a release to get Trading Strategy client towards live trading.

- Created `tradingstrategy.universe.Universe` helper class to encapsulate trading universe
- Added convenience method `PairUniverse.create_from_pyarrow_table_with_filters` so creating different trading universes is less lines of code
- Added convenience method `tradingstrategy.utils.groupeduniverse.filter_for_pairs_on_exchanges`
- Added helper methods to construct single trading pair universe, see `PandasPairUniverse.create_single_pair_universe`
- Separate QSTrader to an optional dependency. Please install as `pip install tradingstrategy[qstrader]`.
  This is because QSTrader depends on Seaborn that depends on SciPy that does not work so good on Apple M1 macs.
- Add the default connection and read timeout 15 seconds to all client downloads
 
# 0.4.0

- Reworked how QSTrader framework integration works. QSTrader was originally designed for stock markets, so it required few changes to make it more suitable for 24/7 cryptomarkets. **Warning**: QSTrader and its integration are both in beta. More work is needed to be done e.g. in fee calculations to make the integration smooth. See example on [PancakeSwap momentum trading algorithm](https://tradingstrategy.ai/docs/programming/algorithms/pancakeswap-momentum-naive.html).
- Added [portfolioanalyzer](https://tradingstrategy.ai/docs/programming/api/portfolioanalyzer.html) to make timeline of portfolio construction over the time. See example on [PancakeSwap momentum trading algorithm](https://tradingstrategy.ai/docs/programming/algorithms/pancakeswap-momentum-naive.html).
- Include `seaborn` as a dependency as it is required for `qstrader` plot output, otherwise `qstrader` was crashing.
- `PairUniverse` supports indexed lookups to deal with the high pair count.
- More convenience methods for candle and liquidity manipulation. 


# 0.3.4

- Adding the preliminaty price impact analysis. [See the example notebook](https://tradingstrategy.ai/docs/programming/examples/price-impact.html). [Read the blog post about the liquidity formation](https://tradingstrategy.ai/blog/announcing-support-for-liquidity-charts).

# 0.3.3

- Make fastquant dependency optional, as it was causing installation issues with its ccxt dependency

# 0.3.2

- Updated inline interactive setup from within Jupyter notebook

# 0.3.1

- Polish README, release process and docs

# 0.3.0

- Multiple changes to make the multichain backtesting possible.

- [The documentation code examples](https://tradingstrategy.ai/docs/programming/index.html#code-examples)
  will be updated to reflect multichain support over time and may work incorrectly
  at the moment. [Getting Started](https://tradingstrategy.ai/docs/programming/examples/getting-started.html) 
  tutorial is already updated. 

- This is a major release deprecating activity flags in the trading pair universe.
  The multichain trading pair data is too big to include inactivate trading pairs (800k+ total trading pairs).
  Thus, the pair universe set only contains [active trading pairs](https://tradingstrategy.ai/docs/programming/tracking.html) after this release, 
  making the trading pair universe less than 100k trading pairs again, making it more feasible to download the data.

- `ExchangeUniverse.get_by_chain_and_slug()` is now canonical way to refer to an exchange
 
- `PairUniverse.get_pair_by_ticker_by_exchange()` is now canonical way to refer to a trading pair

- Clarify primary keys may not be stable and should no longer referred permanently 

- `Exchange.homepage` and `Exchange.active_pair_count` fields added
  
# 0.2.14

- Make `ChainId` database more deterministic by loading all supported chains once and only once

# 0.2.13

- Add `chain_name` output field for exchange data
 
# 0.2.12

- Adding slug lookups for chains 

# 0.2.11

- Add Binance Smart Chain and Polygon logos

# 0.2.10

- Fix the default API endpoint URL

# 0.2.9

- Adding embedded chain list repository
- Adding support for Binance Smart Chain

# 0.2.8

- Adding more metadata information on `ChainId` objects

# 0.2.7

- Adding `exchange_slug` and `chain_slug` on the `Exchange` object

# 0.2.6

- Allow to customise color range for the trade success distribution diagram

# 0.2.5

- Added custom `DEXTrader` base class, as the default logic with Backtrader was a bit insufficient 

- Added trade analysis support for Backtrader strategies (earlier was QSTrader only)

- Reworked trade analysis summaries and views 

- Added [advanced example for Double 7 trading strategy](https://tradingstrategy.ai/docs/programming/algorithms/double-7-advanced.html)

# 0.2.4

- Polish API key welcome setup

# 0.2.3

- Fixed not reading settings file from Google Drive<|MERGE_RESOLUTION|>--- conflicted
+++ resolved
@@ -1,12 +1,7 @@
-<<<<<<< HEAD
-# Cucrrent
-
-- `CandleUniverse.get_candles_by_pair()` accepts `DEXPair` besides `pair_id` as an argument
-=======
 # Current
 
-- API update: `get_candles_by_pair()` accepts `DEXPair` instead or a primary key
->>>>>>> 5ee0eb76
+- API update: `CandleUniverse.get_candles_by_pair()` accepts `DEXPair` besides `pair_id` as an argument
+- `forward_fill()` can handle `volume` column
 
 # 0.20.17
 
