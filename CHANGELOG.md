# Current

<<<<<<< HEAD
- Fix test warnings by changing function calls from `create_single_pair_universe()` to `create_pair_universe()`
- Add `PairNotFoundError` and `ExchangeNotFoundError` for more helpful error messages
=======
- TODO

# 0.17.4

- Fix `fetch_trading_data_availability()` using wrong format for pair id array

# 0.17.3

- `get_one_pair_from_pandas_universe(exchange)` support

# 0.17.2

- Bump [web3-ethereum-defi](https://web3-ethereum-defi.readthedocs.io/) to version 0.21
>>>>>>> 113a1236

# 0.17.1

- Add `candle_decimals` parameter `make_candle_labels()` that defaults to showing 4 decimal places on candlestick charts

# 0.17

- Optimisation: `get_price_with_tolerance()`: 
  candle price lookup is much faster with sparse data match
- Added `trading_strategy.utils.forward_fill` module for 
  dealing with sparse data

# 0.16.1

- Optimisation: `get_price_with_tolerance()`: 
  candle price lookup is 40x faster for exact timestamp matches

# 0.16

- API change: Now `get_single_pair_data()` raises `NoDataAvailable` instead
  of returning an empty data frame by default if there is not enough data at source 
- Fix unnecessary upper() in `is_stablecoin_like`
- Fix Anvil chain id not fitting to Parquet data frame (assumed 16 bit uint for chain id)

# 0.15.2

- Add more stablecoins
- Add `DEXPair.volume_30d` shortcut
- Add `DEXPair.from_row` shortcut

# 0.15.1

- Fix: Better error messages when `fetch_trading_data_availability()` cannot process input

# 0.15

- Add `DEXPair.fee_tier` to get the trading pair fee as 0..1 float
- Add `PandasPairUniverse.create_pair_universe`
- Deprecate `PandasPairUniverse.create_single_pair_universe`
- Deprecate `PandasPairUniverse.create_limited_pair_universe`
- Add `USDT.e` and `USDC.e` bridged stablecoins on Avalanche

# 0.14.1

- Add: caching to `get_candles_by_pair()` and `get_single()` methods.
This can result in backtesting time being more than halved. 
- Fix: Bad wick filtering code crashed on empty dataframes

# 0.14

- Add: `tradingstrategy.utils.groupeduniverse.fix_bad_wicks` to deal with candle data where high and low
  values are abnormal due to various price manipulation issues. 
- Update: Automatically filter bad wicks when creating a candle universe
- Add a shortcut function `tradingstrategy.pair.generate_address_columns()` to generate `base_token_address` and `quote_token_address` columns
- Update API: `resolve_pairs_based_on_ticker()` supports `HumanReadableTradingPairDescription`
- Fix: Some error message polish

# 0.13.18

- Have classical `Candle.volume` field as buy volume and sell volume cannot be separated for Uniswap v3

# 0.13.17

- change `resample_candles()` to use timedelta instead of timebucket

# 0.13.16

- Fix JSON data loading for Uni v3 exchanges that lack trade count

# 0.13.15

- Add `fee_tier` option to `get_one_pair_from_pandas_universe()` and `get_pair_by_human_description()`

# 0.13.14

- Bump max pairs to load over JSONL to 75

# 0.13.13

- Chart visualization fixes
  - remove `price_chart_rel_size` and `subplot_rel_size` options (will all be specified in `relative_sizing`)
  - refactor and clean code in `tradingstrategy/charting/candle_chart.py`

# 0.13.12

- Fix SyntaxError caused by a typo

# 0.13.11

- We have now `tradingstrategey.client.BaseClient` as the base class for different client implementations
- Adding `UniswapV2MockClient` implementation that mimics `Client`, but reads all data
  from an EVM test backend. Makes live trading tests much easier.
- Small improvements to PairUniverse

# 0.13.10

- Fix detached indicator charting bugs for different `volume_bar_modes`
- Adds support for different subtitle font sizes
- Adds tests to make to catch charting bugs earlier in the future

# 0.13.9

- Bump depenedncies
- Add `ChainId.anvil`
- Add support for detached technical indicators
- Web3 6.0 fixes

# 0.13.8

- Match dependencies and Python version pindowns with Web3.py 6.0
- Adding [Ethereum Tester](https://github.com/ethereum/eth-tester/) chain id 

# 0.13.7

- Silence pandas warning in `PairGroupedUniverse.get_pair_ids()`
- Rename "Binance Smart Chain" to "BNB Smart Chain"

# 0.13.6

- Add a new method `Client.fetch_all_lending_protocol_reserves()` for fetching data on
  supported decentralized lending protocols (only AAVE v3 at present).
- Improve `validate_ohclv_dataframe()` to check for date/timestamp index as well as column

# 0.13.5

- Fixes for filtering by `chain_id` in `ExchangeUniverse`

# 0.13.4

- Improve `resolve_pairs_based_on_ticker()` to be able to filter pairs with specified fee. Change 
default sorting criteria `buy_volume_all_time` to be function argument for more flexible filtering

# 0.13.3

- Add `GroupedCandleUniverse.get_last_entries_by_pair_and_timestamp(pair_id, timestamp)` for simplified 
  candle data access
- Add `PandasPairUniverse.get_pair(chain_id, exchange_id, base_token, quote_token)` for simplified 
  pair access
- Support passing `exchange_universe` in `PandasPairUniverse` construction, so we have all metadata
  needed to look up pairs
- Fixes to various token data accessor

# 0.13.2
- 
- Same as 0.13.1 - fixing broken release

# 0.13.1

- Support Arbitrum L2 in `ChainId` class

# 0.13.1

A large impact optimisation update.

- Optimise `PandasPairUniver.get_pair_by_id` to cache full `DEXPair` objects to speed up
  strategies using large number of trading pairs

- Make `DEXPair` Python `__slots__` based to make the object property access faster

- Added `ResampledLiquidityUniverse` for faster backtesting with luidity data

- Allow different granularity of OHLCV and liquidity data in `Universe`

# 0.13

- Release failed

# 0.12.5
- 
- Add `LiquidityUniverse.get_liquidity_with_tolerance`

# 0.12.4
- 
- Quick fix on `get_pair_by_human_description` error message

# 0.12.3

- Improve `CandleSampleUnavailable` error messge further to offer friendly advises how to fix
- Improve `ExchangeUniverse` interface with more helpful shorthand methods

# 0.12.2

- Add `ExchangeUniverse.from_collection()`
- Pass `ExchangeUniverse` instance as a part of `Universe.exchange_universe` instead just raw array of
  of `univer.exchanges`

# 0.12.1

- Better multipair lookup when typing out pair names by hand 
- Add `tradingstrategy.pair.HumanReadableTradingPairDescription`
- Add `PandasPairUniverse.get_pair_by_human_description`
- 
# 0.12

- Add default HTTP request retry policy to `Client`
- Add default HTTP user agent to `Client`
- More direct data feed infrastructure
- Fix `create_requests_client(add_exception_hook=True)` not working correctly
- Add `GroupedCandleUniverse.create_from_multiple_candle_datafarames`

# 0.11.1

- Add: Make `DEXPair` hashable
- Fix: Historical candle download for JSONL endpoint - make time ranges to work correctly 
- Change: Make JSONL cache filenames more descriptive 

# 0.11

- Adding `Client.fetch_trading_data_availability` API
- Moved `types.py` to properly Python 3.10 TypeAlias system

# 0.10.2 

- Add `TradeSummary.show` to simplify usage in notebooks

# 0.10.1

- Fix missing dependencies because web3-ethereum-defi data extras
- Fix `make_candle_labels` not working correctly if some keys were not present in the OHCLV DataFrame
- Add `VolumeBarMode` option to `visualise_ohlcv` to allow different rendering modes for volume bars, in-chart 
  or outside chart
- More implementation of direct-to-blockchain node data feeds

# 0.10.0

- Add the initial implementation for direct-to-blockchain node data feeds

# 0.9.1

- Add support for average duration statistic to be expressed in terms of `bars`
- Framework for direct, real-time, date feeds directly from a blockchain node
- Add `uniswap_v2_incompatible` exchange type

# 0.9.0

- Make the default behavior not to return the current candle if asked by timestamp

# 0.8.8

- Switch to `tqdm-loggable` to have better download status behavior on headless configurations
- Fine tune `visualise_ohlcv` label configuration

# 0.8.7

- Fix spelling `visualise_ohlcv`

# 0.8.6

- Add candle charts with `visualise_ohclv`

# 0.8.5

- Optimize `groupeduniverse` class, specifically `get_timestamp_range()` method

- Optimize get pair speed

- Remove the "no Content-Length header" warning if HTTP response lacks file size information

- Fix `get_token()` not returning symbol information

# 0.8.4

- Added `Client.close()` and `CachedHTTPTransport.close()` for explicit closing of streams
- Fix `JUPYTER_PLATFORM_DIRS` warning when importing
- Fixed bunch of Pandas warnings
- Add `pytest -Werror` to ensure the lib does not raise any warnings

# 0.8.3

- Escape hatch for interactive API key setup loop
- Added `Candle.generate_synthetic_sample` for mocking test data
- Added `GroupedCandleUniverse.get_price_with_tolerance` to safely get the latest price
  in backtesting

# 0.8.2

- Make `matplotlib` optional in `Client.setup_notebook`
- Added `DEXPair.exchange_type` to support Uniswap v3 pairs

# 0.8.1

- Change: List `requests` as an explicit dependency for the client
  (Might have been causing issues with Pyodide builds)

# 0.8.0

- Change: Remove a lot of dependencies and cleaning up old code.
  The package with its dependencies should be now much more compact.
  Any old Backtrader or QSTrader code is behind an extra dependency in 
  the Python package definition. There is no longer dependency to 
  Ethereum or crypto packages that had C and were problematic
  install. 
- Change: preparing for Pyodide support.
- Change: Bumped Python 3.10 because 3.10 is minimum for Pyodide

# 0.7.2

- Fix: `PairGroupedUniverse` did not have OHLCV data sorted by `timestamp`, but instead of was
  `pair_id`, `timestamp` causing some failures of managing expectations when accessing data.
- Fix: Update tests to reflect new datasets from Trading Strategy API
- Added `Client.fetch_candles_by_pair_ids` that loads trading data for certain pairs  
  data over JSONL endpoint  and avoids loading large Parquest candle and liquidity files.
  This makes it possible to run backtests on low memory environments.
- Added `Client.fetch_candle_dataset` and `read_parquest(filters)`
  to filter Parquest files when loading candle datasets to optimise memory usage.
  (At the moment this path is not used outside the tests.)
- Change `ChainId` base class to `IntEnum` instead of `Enum` for better type hinting
- Change `PandasPairUniverse.build_index` to use Pandas DataFrame frame transpose,
  greatly speeding up the creation of the index
- Fix: `get_closest_price` gets a closest price even if the timestamp and  
  and time bucket are not in the same internal 
- Added `environment/jupyterlite` for the upcoming WebAssembly integration

# 0.7.1

- Added `is_candle_green()`, `is_candle_red()` helpers
- Added `TimeBucket.to_pandas_timedelta()` helper
- Added `upsample_candles()` helper
- Added `unknown` and `osmosis` blockchains
 
# 0.7

- Add `Token` presentation
- Add `get_single_pair_data` shortcut
- Add `PandasPairUniverse.get_by_symbols` shortcut
- Add `PandasPairUniverse.get_all_tokens` shortcut
- Add `get_exchange_by_id` shortcut
- Add `summarydata.as_duration` Pandas summary table cell formatter
- Fix `filter_for_quote_tokens` to be more strict (was checking either side of the pair, not quote token)
- API change `create_single_pair_universe` now to accept `pick_by_highest_vol`
- API change: Rename `Universe.time_frame` -> `Universe.time_bucket` to be consistent
- Make download progress bars more human friendly 

# 0.6.9

- Add `check_schema` option when creating PyArrow table exports for trading pairs
- Fix type hint for `token1_decimals`
- Better error message for `get_one_pair_from_pandas_universe`
- Make `token0_symbol`  and `token1_symbol` optional as not all tokens have a symbol
- 
# 0.6.8

- Patch the previous release to `token0_decimals` and `token1_decimals` instead of `base_token_decimals` to be more aligned with the other Uniswap pair data
- Cleaning up [API and API documentation](https://tradingstrategy.ai/docs/programming/index.html#api-documentation)

# 0.6.7

- Export `base_token_decimals` and `quote_token_decimals` in [trading pair datasets](https://tradingstrategy.ai/docs/programming/api/pair.html)

# 0.6.6

- New time points for the [time buckets](https://tradingstrategy.ai/docs/programming/api/timebucket.html) 

# 0.6.5

- Add `exchange_address` as a part of [trading pair datasets](https://tradingstrategy.ai/docs/programming/api/pair.html)
- Add `get_by_chain_and_factory()` to [decentralised exchange universe](https://tradingstrategy.ai/docs/programming/api/exchange.html)

# 0.6.4

- Add `buy_tax`, `transfer_tax`, `sell_tax` to [trading pair datasets](https://tradingstrategy.ai/docs/programming/api/pair.html)

# 0.6.3

- Fix download retries in live trading
- Add `stablecoin` module for upcoming stablecoin support fuctions
- Add `DEXPair.convert_to_dataframe` 
- Add `filter_for_stablecoins` 
  

# 0.6.2

- Fix broken build

# 0.6.1

- Fix Macbook M1, macOS, arm64 compatibility. Updated Scipy, Pyarrow and Numpy dependencies.

# 0.6

- Renaming the package `tradingstrategy` -> `trading-strategy` to be consistent with the package naming practices.
  [See the new Github repository](https://github.com/tradingstrategy-ai/trading-strategy).

# 0.5.3

- Fix download responses being buffered in CLI
- Test for `get_trading_pair_page_url()` in the downloaded dataset
- Added support for Ganacher tester chain

# 0.5.2

- Added `Client.create_live_client` for live trading
- More helper functions to help unit testing
- `tradingstrategy.utils.time` to check for incompatible `pandas.Timestamp` formats
- Added `tradingstrategy.pair.filter_for_quote_tokens`
- Added `get_all_samples_by_range`, `iterate_samples_by_pair_range` shortcuts to consume trading pair data in strategies
- Added `get_prior_timestamp` to calibrate your clock with the existing time index
- Added `Client.clear_caches` to ensure fresh data downloads
- Added `DEXPair.exchange_slug` and `DEXPair.pair_slug` so we can point to web page URLs
- Renamed `Sushiswap` -> `Sushi` as per their branding

# 0.5.1

- Adding chain id 61 for Ethereum Classic / [Ethereum Tester](https://github.com/ethereum/eth-tester/)
- Adding `GroupedCandleUniverse.create_empty()` and `GroupedLiquidityUniverse.create_empty()`

# 0.5.0

This is a release to get Trading Strategy client towards live trading.

- Created `tradingstrategy.universe.Universe` helper class to encapsulate trading universe
- Added convenience method `PairUniverse.create_from_pyarrow_table_with_filters` so creating different trading universes is less lines of code
- Added convenience method `tradingstrategy.utils.groupeduniverse.filter_for_pairs_on_exchanges`
- Added helper methods to construct single trading pair universe, see `PandasPairUniverse.create_single_pair_universe`
- Separate QSTrader to an optional dependency. Please install as `pip install tradingstrategy[qstrader]`.
  This is because QSTrader depends on Seaborn that depends on SciPy that does not work so good on Apple M1 macs.
- Add the default connection and read timeout 15 seconds to all client downloads
 
# 0.4.0

- Reworked how QSTrader framework integration works. QSTrader was originally designed for stock markets, so it required few changes to make it more suitable for 24/7 cryptomarkets. **Warning**: QSTrader and its integration are both in beta. More work is needed to be done e.g. in fee calculations to make the integration smooth. See example on [PancakeSwap momentum trading algorithm](https://tradingstrategy.ai/docs/programming/algorithms/pancakeswap-momentum-naive.html).
- Added [portfolioanalyzer](https://tradingstrategy.ai/docs/programming/api/portfolioanalyzer.html) to make timeline of portfolio construction over the time. See example on [PancakeSwap momentum trading algorithm](https://tradingstrategy.ai/docs/programming/algorithms/pancakeswap-momentum-naive.html).
- Include `seaborn` as a dependency as it is required for `qstrader` plot output, otherwise `qstrader` was crashing.
- `PairUniverse` supports indexed lookups to deal with the high pair count.
- More convenience methods for candle and liquidity manipulation. 


# 0.3.4

- Adding the preliminaty price impact analysis. [See the example notebook](https://tradingstrategy.ai/docs/programming/examples/price-impact.html). [Read the blog post about the liquidity formation](https://tradingstrategy.ai/blog/announcing-support-for-liquidity-charts).

# 0.3.3

- Make fastquant dependency optional, as it was causing installation issues with its ccxt dependency

# 0.3.2

- Updated inline interactive setup from within Jupyter notebook

# 0.3.1

- Polish README, release process and docs

# 0.3.0

- Multiple changes to make the multichain backtesting possible.

- [The documentation code examples](https://tradingstrategy.ai/docs/programming/index.html#code-examples)
  will be updated to reflect multichain support over time and may work incorrectly
  at the moment. [Getting Started](https://tradingstrategy.ai/docs/programming/examples/getting-started.html) 
  tutorial is already updated. 

- This is a major release deprecating activity flags in the trading pair universe.
  The multichain trading pair data is too big to include inactivate trading pairs (800k+ total trading pairs).
  Thus, the pair universe set only contains [active trading pairs](https://tradingstrategy.ai/docs/programming/tracking.html) after this release, 
  making the trading pair universe less than 100k trading pairs again, making it more feasible to download the data.

- `ExchangeUniverse.get_by_chain_and_slug()` is now canonical way to refer to an exchange
 
- `PairUniverse.get_pair_by_ticker_by_exchange()` is now canonical way to refer to a trading pair

- Clarify primary keys may not be stable and should no longer referred permanently 

- `Exchange.homepage` and `Exchange.active_pair_count` fields added
  
# 0.2.14

- Make `ChainId` database more deterministic by loading all supported chains once and only once

# 0.2.13

- Add `chain_name` output field for exchange data
 
# 0.2.12

- Adding slug lookups for chains 

# 0.2.11

- Add Binance Smart Chain and Polygon logos

# 0.2.10

- Fix the default API endpoint URL

# 0.2.9

- Adding embedded chain list repository
- Adding support for Binance Smart Chain

# 0.2.8

- Adding more metadata information on `ChainId` objects

# 0.2.7

- Adding `exchange_slug` and `chain_slug` on the `Exchange` object

# 0.2.6

- Allow to customise color range for the trade success distribution diagram

# 0.2.5

- Added custom `DEXTrader` base class, as the default logic with Backtrader was a bit insufficient 

- Added trade analysis support for Backtrader strategies (earlier was QSTrader only)

- Reworked trade analysis summaries and views 

- Added [advanced example for Double 7 trading strategy](https://tradingstrategy.ai/docs/programming/algorithms/double-7-advanced.html)

# 0.2.4

- Polish API key welcome setup

# 0.2.3

- Fixed not reading settings file from Google Drive<|MERGE_RESOLUTION|>--- conflicted
+++ resolved
@@ -1,9 +1,5 @@
 # Current
 
-<<<<<<< HEAD
-- Fix test warnings by changing function calls from `create_single_pair_universe()` to `create_pair_universe()`
-- Add `PairNotFoundError` and `ExchangeNotFoundError` for more helpful error messages
-=======
 - TODO
 
 # 0.17.4
@@ -17,7 +13,6 @@
 # 0.17.2
 
 - Bump [web3-ethereum-defi](https://web3-ethereum-defi.readthedocs.io/) to version 0.21
->>>>>>> 113a1236
 
 # 0.17.1
 
